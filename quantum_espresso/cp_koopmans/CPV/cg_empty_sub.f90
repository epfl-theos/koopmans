--- conflicted
+++ resolved
@@ -64,12 +64,8 @@
       use uspp_param,               only : nhm
       use descriptors,              only : descla_siz_
       use input_parameters,         only : odd_nkscalfact_empty, wo_odd_in_empty_run, odd_nkscalfact, &
-<<<<<<< HEAD
-                                           do_outerloop_empty, reortho, track_orbitals
+                                           do_outerloop_empty, reortho, empty_states_nbnd, track_orbitals
       use centers_and_spreads,      only : get_centers_spreads
-=======
-                                           do_outerloop_empty, reortho, empty_states_nbnd
->>>>>>> c1d47ab0
       !
       implicit none
       !
