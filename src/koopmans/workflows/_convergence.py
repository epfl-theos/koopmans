"""

convergence workflow object for koopmans

Written by Edward Linscott Oct 2020
Converted to a workflow object Nov 2020

"""

from __future__ import annotations

import copy
import itertools
import shutil
from dataclasses import dataclass
from functools import partial
from pathlib import Path
from typing import (Any, Callable, Dict, Generic, List, Optional, Type,
                    TypeVar, Union, cast)

import numpy as np

from koopmans import cell, utils

from ._workflow import Workflow

# T is either an int or a float or a list of ints/floats
T = TypeVar('T', int, float, List[int], List[float])


@dataclass
class ConvergenceVariable(Generic[T]):
    name: str
    increment: T
    get_value: Callable[[Workflow], T]
    set_value: Callable[[Workflow, T], None]
    initial_value: Optional[T] = None
    length: int = 3
    converged_value: Optional[T] = None

    def extend(self):
        self.length += 1

    def __len__(self) -> int:
        return self.length

    @property
    def values(self) -> List[T]:
        if self.initial_value is None:
            raise ValueError(
                f'{self.__class__.__name__}.initial_value has not been set. Use {self.__class__.__name__}.get_initial_value() to set it.')

        if isinstance(self.initial_value, list):
            return [[v + i * delta for v, delta in zip(self.initial_value, self.increment)] for i in range(self.length)]
        else:
            return [self.initial_value + i * self.increment for i in range(self.length)]

    def get_initial_value(self, workflow: Workflow):
        if self.initial_value is not None:
            raise ValueError(
                f'Do not call {self.__class__.__name__}.get_initial_value() once {self.__class__.__name__}.initial_value has been initialized')
        self.initial_value = self.get_value(workflow)

    def todict(self) -> Dict[str, Any]:
        dct = dict(self.__dict__)
        dct['__koopmans_name__'] = self.__class__.__name__
        dct['__koopmans_module__'] = self.__class__.__module__
        return dct

    @classmethod
    def fromdict(cls, dct: Dict[str, Any]):
        return cls(**dct)


def get_calculator_parameter(wf: Workflow, key: str) -> None:
    '''
    Gets a particular calculator setting from a workflow
    '''
    values = set([])
    for settings in wf.calculator_parameters.values():
        if settings.is_valid(key):
            val = settings[key]
            if val is None:
                raise AttributeError(
                    f'In order to converge wrt {key}, specify a baseline value for it')
            values.add(val)
    if len(values) > 1:
        raise ValueError(f'{key} has different values for different calculators. This is not compatible with the'
                         'convergence workflow')
    return values.pop()


def set_calculator_parameter(wf: Workflow, key: str, value: Union[int, float]) -> None:
    '''
    Sets a particular calculator setting for every calculator in the workflow
    '''
    for settings in wf.calculator_parameters.values():
        if settings.is_valid(key):
            settings[key] = value


def fetch_result_default(wf: Workflow, observable: str) -> float:
    calc = wf.calculations[-1]
    observable = observable.replace('total ', '').replace(' ', '_')
    if observable not in calc.results:
        raise ValueError(
            f'{calc.prefix} has not returned a value for {observable}')
    return calc.results[observable]


def fetch_eps_inf(wf: Workflow) -> float:
    calc = wf.calculations[-1]
    return np.mean(np.diag(calc.results['dielectric tensor']))


def ObservableFactory(obs_str: str) -> Callable[[Workflow], float]:
    if obs_str == 'eps_inf':
        return fetch_eps_inf
    else:
        return partial(fetch_result_default, observable=obs_str)

<<<<<<< HEAD
    _corresponding_taskname = 'convergence'

    def _run(self, initial_depth: int = 3) -> None:
=======
>>>>>>> 20924aff

def _get_celldm1(wf: Workflow) -> float:

    params = cell.cell_to_parameters(wf.atoms.cell)
    assert 1 in params['celldms']
    return params['celldms'][1]


def _set_celldm1(wf: Workflow, value: float) -> None:
    params = cell.cell_to_parameters(wf.atoms.cell)
    params['celldms'][1] = value
    wf.atoms.cell = cell.parameters_to_cell(**params)


def conv_var_celldm1(increment: float = 1.0, **kwargs) -> ConvergenceVariable:

    return ConvergenceVariable('celldm1', increment, _get_celldm1, _set_celldm1, **kwargs)


def _set_ecutwfc(wf: Workflow, value: float) -> None:
    set_calculator_parameter(wf, 'ecutwfc', value)
    set_calculator_parameter(wf, 'ecutrho', 4 * value)


_get_ecutwfc = cast(Callable[[Workflow], float], partial(get_calculator_parameter, key='ecutwfc'))


def conv_var_ecutwfc(increment: float = 10.0, **kwargs) -> ConvergenceVariable:

    return ConvergenceVariable('ecutwfc', increment, _get_ecutwfc, _set_ecutwfc, **kwargs)


_set_nbnd = cast(Callable[[Workflow, int], None], partial(set_calculator_parameter, key='nbnd'))
_get_nbnd = cast(Callable[[Workflow], int], partial(get_calculator_parameter, key='nbnd'))


def conv_var_nbnd(increment: int = 1, **kwargs) -> ConvergenceVariable:

    return ConvergenceVariable('nbnd', increment, _get_nbnd, _set_nbnd, **kwargs)


def _get_kgrid(wf: Workflow) -> List[int]:
    assert wf.kpoints.grid
    return wf.kpoints.grid


def _set_kgrid(wf: Workflow, value: List[int]) -> None:
    wf.kpoints.grid = value


def conv_var_kgrid(increment: List[int] = [2, 2, 2], **kwargs) -> ConvergenceVariable:

    return ConvergenceVariable('kgrid', increment, _get_kgrid, _set_kgrid, **kwargs)


def ConvergenceVariableFactory(conv_var, **kwargs) -> ConvergenceVariable:

    if conv_var == 'celldm1':
        return conv_var_celldm1(**kwargs)
    elif conv_var == 'ecutwfc':
        return conv_var_ecutwfc(**kwargs)
    elif conv_var == 'nbnd':
        return conv_var_nbnd(**kwargs)
    elif conv_var == 'kgrid':
        return conv_var_kgrid(**kwargs)
    else:
        raise NotImplementedError(f'Convergence with respect to {conv_var} has not been directly implemented. You '
                                  'can still perform a convergence calculation with respect to this variable, but '
                                  'you must first create an appropriate ConvergenceVariable object and then '
                                  'construct your ConvergenceWorkflow using the ConvergenceWorkflowFactory')


class ConvergenceWorkflow(Workflow):

    '''
    A Workflow class that wraps another workflow in a convergence procedure in order to converge the observable within the specified tolerance with respect to the variables
    '''

    def __init__(self, subworkflow_class: Type[Workflow], observable: Optional[Callable[[Workflow], float]] = None, threshold: Optional[float] = None, variables: List[ConvergenceVariable] = [], *args, **kwargs):
        super().__init__(*args, **kwargs)

        self._subworkflow_class = subworkflow_class
        self.observable = observable
        self.threshold = threshold
        self.variables = variables

    @classmethod
    def fromdict(cls, dct: Dict[str, Any], **kwargs) -> Workflow:
        kwargs.update(subworkflow_class=dct.pop('_subworkflow_class'),
                      observable=dct.pop('observable'),
                      threshold=dct.pop('threshold'),
                      variables=dct.pop('variables'))
        return super(ConvergenceWorkflow, cls).fromdict(dct, **kwargs)

    def _run(self, initial_depth: int = 3) -> None:

        # Deferred import to allow for monkeypatching
        from koopmans import workflows

        # Set the initial value for each of the convergence variables
        for c in self.variables:
            if c.initial_value is None:
                c.get_initial_value(self)

        # Check that everything has been initialized
        if self.observable is None:
            raise ValueError(
                f'{self.__class__.__name__} has not been provided with an observable to converge')

        if len(self.variables) == 0:
            raise ValueError(
                f'{self.__class__.__name__} has not been provided with any variables with which to perform convergence')

        if self.threshold is None:
            raise ValueError(
                f'{self.__class__.__name__} has not been provided with a threshold with which to perform convergence')

        if self.parameters.from_scratch:
            for c in self.variables:
                for path in Path().glob(c.name + '*'):
                    shutil.rmtree(str(path))

        # Create array for storing calculation results
        results = np.empty([initial_depth for _ in self.variables])
        results[:] = np.nan

        # Continue to increment the convergence variables until convergence in the convergence observable
        # is achieved. A lot of the following code is quite obtuse, in order to make it work for an arbitrary
        # number of convergence variables

        # Record the alpha values for the original calculation
        provide_alpha = any([p.name == 'nbnd' for p in self.variables]) \
            and self.parameters.functional in ['ki', 'kipz', 'pkipz', 'all'] \
            and self.parameters.alpha_from_file
        if provide_alpha:
            master_alphas = utils.read_alpha_file(directory=Path())
            if self.parameters.orbital_groups is None:
                self.parameters.orbital_groups = list(
                    range(self.calculator_parameters['kcp'].nbnd))
            master_orbital_groups = copy.deepcopy(
                self.parameters.orbital_groups)

        while True:

            # Loop over all possible permutations of convergence variables
            for indices in itertools.product(*[range(len(x.values)) for x in self.variables]):
                # If we already have results for this permutation, don't recalculate it
                if not np.isnan(results[tuple(indices)]):
                    continue

                # Create a new subworkflow
                subwf = self._subworkflow_class.fromparent(self)

                # For each parameter we're converging wrt...
                header = ''
                subdir = Path()
                for index, variable in zip(indices, self.variables):
                    value = variable.values[index]
                    if isinstance(value, float):
                        value_str = f'{value:.1f}'
                    else:
                        value_str = str(value)
                    header += f'{variable.name} = {value_str}, '

                    if isinstance(value, list):
                        value_str = ''.join([str(x) for x in value])

                    # Create new working directory
                    subdir /= f'{variable.name}_{value_str}'.replace(
                        ' ', '_').replace('.', 'd')

                    # Set the value
                    variable.set_value(subwf, value)

                if provide_alpha:
                    # Update alpha files and orbitals
                    raise NotImplementedError('TODO')
                    # extra_orbitals = subwf.calculator_parameters.nbnd - kcp_master_params.nbnd
                    # filling = [True] * (kcp_params.nelec // 2) + \
                    #     [False] * (kcp_params.nbnd - kcp_params.nelec // 2)
                    # alphas = master_alphas + [master_alphas[-1] for _ in range(extra_orbitals)]
                    # self.parameters.orbital_groups = master_orbital_groups + \
                    #     [master_orbital_groups[-1]
                    #         for _ in range(extra_orbitals)]
                    # utils.write_alpha_file(directory=Path(), alphas=alphas, filling=filling)

                self.print(header.rstrip(', '), style='subheading')

                # Perform calculation
                subwf.run(subdirectory=subdir)

                # Store the result
                results[indices] = self.observable(subwf)

            # Check convergence
            converged = np.empty([len(p) for p in self.variables], dtype=bool)
            converged[:] = False

            converged_result = results[tuple([-1 for _ in self.variables])]
            subarray_slice: List[Union[int, slice]]
            for indices in itertools.product(*[range(len(p)) for p in self.variables]):
                subarray_slice = [slice(None) for _ in range(len(indices))]
                for i_index, index in enumerate(indices):
                    subarray_slice[i_index] = slice(index, None)
                if np.all(np.abs(results[tuple(subarray_slice)] - converged_result) < self.threshold):
                    converged[tuple(indices)] = True

            # Check convergence, ignoring the calculations with the most fine variables because
            # we have nothing to compare them against
            subarray_slice = [slice(0, -1) for _ in self.variables]

            if np.any(converged[tuple(subarray_slice)]):
                # Work out which was the fastest calculation, and propose those variables

                # First, find the indices of the converged array
                slice_where: List[Union[slice, int]] = [
                    slice(None) for _ in self.variables]
                slice_where[-1] = 0
                converged_indices = np.array(np.where(converged[tuple(subarray_slice)]))[
                    tuple(slice_where)]

                # Extract the corresponding variables
                for index, variable in zip(converged_indices, self.variables):
                    variable.converged_value = variable.values[index]

                self.print('\n Converged variables are '
                           + ', '.join([f'{p.name} = {p.converged_value}' for p in self.variables]))

                return
            else:
                # Work out which variables are yet to converge, and line up more calculations
                # for increased values of those variables

                new_array_shape = list(np.shape(results))
                new_array_slice: List[Union[int, slice]] = [
                    slice(None) for _ in indices]
                self.print('Progress update', style='heading')
                for index, var in enumerate(self.variables):
                    subarray_slice = [slice(None) for _ in self.variables]
                    subarray_slice[index] = slice(0, -1)

                    if np.any(converged[tuple(subarray_slice)]):
                        self.print(f'{var.name} appears converged')
                        continue

                    # Add one finer value to try
                    var.extend()
                    new_array_shape[index] += 1
                    new_array_slice[index] = slice(None, -1)
                    self.print(
                        f'{var.name} still appears unconverged, will reattempt using a finer value')

                # Deal with the edge case where all variables appear converged for the finest value of all the other variables
                if results.shape == tuple([len(v) for v in self.variables]):
                    self.print(
                        '... but the variables are not collectively converged. Cautiously incrementing all variables.')
                    for index, var in enumerate(self.variables):
                        var.extend()
                        new_array_shape[index] += 1
                        new_array_slice[index] = slice(None, -1)

                new_results = np.empty(new_array_shape)
                new_results[:] = np.nan
                new_results[tuple(new_array_slice)] = results
                results = new_results

        return


def ConvergenceWorkflowFactory(subworkflow: Workflow, observable: Union[str, Callable[[Workflow], float]], threshold: float,
                               variables: List[Union[str, ConvergenceVariable]]) -> ConvergenceWorkflow:
    '''
    Generates a ConvergenceWorkflow based on...
        subworkflow_class: the class of the Workflow that we will repeatedly run
        observable: a function with which we extract the observable from the child workflow
        threshold: the threshold within which the observable will be converged
        variables: a list of variables with respect to which we will perform the convergence
    '''

    # Ensure variables are all ConvergenceVariables
    variables = [v if isinstance(
        v, ConvergenceVariable) else ConvergenceVariableFactory(v) for v in variables]

    # Ensure observable is a Callable
    observable = ObservableFactory(observable) if isinstance(
        observable, str) else observable

    # Co-opt the fromparent method to use the subworkflow settings to initialize a ConvergenceWorkflow...
    wf = ConvergenceWorkflow.fromparent(subworkflow, subworkflow_class=subworkflow.__class__,
                                        variables=variables, observable=observable, threshold=threshold)
    wf.parent = None  # ... making sure we remove wf.parent immediately afterwards

    return wf<|MERGE_RESOLUTION|>--- conflicted
+++ resolved
@@ -119,12 +119,6 @@
     else:
         return partial(fetch_result_default, observable=obs_str)
 
-<<<<<<< HEAD
-    _corresponding_taskname = 'convergence'
-
-    def _run(self, initial_depth: int = 3) -> None:
-=======
->>>>>>> 20924aff
 
 def _get_celldm1(wf: Workflow) -> float:
 
@@ -203,6 +197,8 @@
     A Workflow class that wraps another workflow in a convergence procedure in order to converge the observable within the specified tolerance with respect to the variables
     '''
 
+    _corresponding_taskname = 'convergence'
+
     def __init__(self, subworkflow_class: Type[Workflow], observable: Optional[Callable[[Workflow], float]] = None, threshold: Optional[float] = None, variables: List[ConvergenceVariable] = [], *args, **kwargs):
         super().__init__(*args, **kwargs)
 
