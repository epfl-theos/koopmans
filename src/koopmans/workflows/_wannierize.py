"""Wannierize workflow module for koopmans.

Workflow module for koopmans, containing the workflow for generating maximally localized
Wannier functions (MLWFs), using the Wannier90 code

Written by Riccardo De Gennaro Nov 2020

"""

import copy
from functools import partial
<<<<<<< HEAD
from typing import (Annotated, Any, Callable, Dict, Generator, List, Optional,
                    Tuple, Type, TypeVar)

import numpy.typing as npt
from ase_koopmans import Atoms
=======
from typing import Any, Dict, List, Optional, TypeVar

>>>>>>> 153796a2
from ase_koopmans.dft.kpoints import BandPath
from ase_koopmans.spectrum.band_structure import BandStructure
from ase_koopmans.spectrum.doscollection import GridDOSCollection
from pydantic import ConfigDict

# isort: off
import koopmans.mpl_config  # noqa: F401
import matplotlib.pyplot as plt
# isort: on

<<<<<<< HEAD
import numpy as np

from koopmans import calculators, utils
from koopmans.calculators import Wannier90Calculator, WannierJLCalculator
=======
from koopmans import calculators, projections, utils
>>>>>>> 153796a2
from koopmans.files import File
from koopmans.process_io import IOModel
from koopmans.processes.wannier import (ExtendProcess, MergeProcess,
                                        extend_wannier_u_dis_file_content,
                                        merge_wannier_centers_file_contents,
                                        merge_wannier_hr_file_contents,
                                        merge_wannier_u_file_contents)
<<<<<<< HEAD
from koopmans.processes.wjl import (WannierJLCheckNNKPProcess,
                                    WannierJLGenerateCubicNNKPProcess)
from koopmans.projections import BlockID, ProjectionsBlock
from koopmans.pseudopotentials import nelec_from_pseudos, read_pseudo_file
=======
from koopmans.projections import BlockID
>>>>>>> 153796a2
from koopmans.status import Status
from koopmans.utils import Spin

from ._workflow import Workflow

CalcExtType = TypeVar('CalcExtType', bound='calculators.CalculatorExt')


class WannierizeOutput(IOModel):
    """Output model for the WannierizeWorkflow."""

    band_structures: List[BandStructure]
    dos: Optional[GridDOSCollection] = None
    u_matrices_files: Dict[BlockID, File | None]
    hr_files: Dict[BlockID, File]
    centers_files: Dict[BlockID, File | None]
    u_dis_files: Dict[BlockID, File | None]
    preprocessing_calculations: List[calculators.Wannier90Calculator]
    nscf_calculation: calculators.PWCalculator
    wannier90_calculations: List[calculators.Wannier90Calculator]
    model_config = ConfigDict(arbitrary_types_allowed=True)


class WannierizeWorkflow(Workflow[WannierizeOutput]):
    """Workflow for Wannierizing an entire system using Quantum ESPRESSO and Wannier90.

    The bands are possibly split into blocks of bands (separated in energy) that are Wannierized separately

    """

    output_model = WannierizeOutput

    def __init__(self, *args, force_nspin2: bool = False, scf_kgrid: List[float] | None = None, **kwargs):
        super().__init__(*args, **kwargs)

        pw_params = self.calculator_parameters['pw']

        if self.parameters.init_orbitals in ['mlwfs', 'projwfs'] \
                and self.parameters.init_empty_orbitals in ['mlwfs', 'projwfs']:
            pass
        elif self.parameters.init_orbitals == 'kohn-sham' and self.parameters.init_empty_orbitals == 'kohn-sham':
            pass
        else:
            raise NotImplementedError('`WannierizeWorkflow` only supports setting `init_orbitals` and '
                                      '`init_empty_orbitals` to `mlwfs`/`projwfs`/`kohn-sham`')

        # Sanity checks
        if self.parameters.init_orbitals in ['mlwfs', 'projwfs'] \
                and self.parameters.init_empty_orbitals in ['mlwfs', 'projwfs']:

            spins: List[Spin] = [Spin.UP, Spin.DOWN] if self.parameters.spin_polarized else [Spin.NONE]

            for spin in spins:
                # Work out where we have breaks between blocks of projections, and check that this is commensurate
                # with the number of electrons in this spin channel. Note that this code can be replaced when we have
                # an algorithm for occ-emp separation within Wannier90
                num_bands_occ = self.number_of_electrons(spin)
                if not spin:
                    num_bands_occ //= 2
                divs = self.projections.divisions(spin)
                cumulative_divs = [sum(divs[:i + 1]) for i in range(len(divs))]
                if num_bands_occ not in cumulative_divs:
                    message = 'The provided Wannier90 projections are not commensurate with the number of ' \
                              'electrons; divide your list of projections into sublists that represent blocks ' \
                              'of bands to Wannierize separately'
                    utils.warn(message)

                # Compare the number of bands from PW to Wannier90
                num_bands_w90 = self.projections.num_bands(spin=spin)
                if num_bands_w90 > pw_params.nbnd:
                    utils.warn(f'You have provided more bands to the `Wannier90 calculator` ({num_bands_w90}) '
                               f'than the preceeding PW calculation ({pw_params.nbnd})')
                    pw_params.nbnd = num_bands_w90
                elif num_bands_w90 == pw_params.nbnd:
                    pass
                else:
                    # Update the projections_blocks to account for additional empty bands
                    self.projections.num_extra_bands[spin] = pw_params.nbnd - num_bands_w90

                # Sanity checking
                assert pw_params.nbnd == self.projections.num_bands(spin=spin)

        # Spin-polarization
        self._force_nspin2 = force_nspin2
        if force_nspin2:
            pw_params.nspin = 2
        elif self.parameters.spin_polarized:
            pw_params.nspin = 2
        else:
            pw_params.nspin = 1

        # When running a smooth PW calculation the k-grid for the scf calculation
        # must match the original k-grid
        self._scf_kgrid = scf_kgrid

        # Calculate by default the band structure
        if self.parameters.calculate_bands is None:
            assert isinstance(self.kpoints.path, BandPath)
            if len(self.kpoints.path.kpts) > 1:
                self.parameters.calculate_bands = True
            else:
                self.parameters.calculate_bands = False

        # This workflow only makes sense for DFT, not an ODD
        self.parameters.functional = 'dft'

    def _run(self) -> None:
<<<<<<< HEAD
        '''

        Calculate (maximally localized) Wannier functions using PW and Wannier90

        '''
=======
        """Run thw workflow."""
>>>>>>> 153796a2
        # Run PW scf and nscf calculations
        # PWscf needs only the valence bands
        calc_scf = self.new_calculator('pw')
        calc_scf.parameters.pop('nbnd', None)
        calc_scf.prefix = 'scf'
        if self._scf_kgrid:
            calc_scf.parameters.kpts = self._scf_kgrid
        status = self.run_steps(calc_scf)
        if status != Status.COMPLETED:
            return

        calc_nscf = self.new_calculator('pw', calculation='nscf', nosym=True, noinv=True)
        calc_nscf.prefix = 'nscf'
        calc_nscf.link(File(calc_scf, calc_scf.parameters.outdir))
        status = self.run_steps(calc_nscf)
        if status != Status.COMPLETED:
            return

        if self.parameters.calculate_bands or self.parameters.block_wannierization_threshold:
            # Run a "bands" calculation
            calc_pw_bands = self.new_calculator('pw', calculation='bands', kpts=self.kpoints.path)
            calc_pw_bands.prefix = 'bands'
            calc_pw_bands.parameters.prefix += '_bands'

            # Link the save directory so that the bands calculation can use the old density
            calc_pw_bands.link(File(calc_nscf, (calc_nscf.parameters.outdir / calc_nscf.parameters.prefix).with_suffix('.save')),
                               (calc_pw_bands.parameters.outdir / calc_pw_bands.parameters.prefix).with_suffix('.save'))
            status = self.run_steps(calc_pw_bands)
            if status != Status.COMPLETED:
                return

        u_matrices_files = {}
        hr_files: Dict[BlockID, File] = {}
        centers_files = {}
        u_dis_files = {}
        wannier90_calculations: List[Wannier90Calculator] = []
        preprocessing_calculations: List[Wannier90Calculator] = []

        if self.parameters.init_orbitals in ['mlwfs', 'projwfs'] \
                and self.parameters.init_empty_orbitals in ['mlwfs', 'projwfs']:

            # Store the number of electrons for each spin channel in self.projections. It needs to know this
            # to work out which bands to merge with one another.
            for spin in Spin:
                nelec = self.number_of_electrons(spin)
                if spin == Spin.NONE:
                    nelec //= 2
                self.projections.num_occ_bands[spin] = nelec

            block_subworkflows: list[Workflow] = []
            for block in self.projections:
<<<<<<< HEAD
                # Check if the block should be split. It will be split if...
                # - the block includes both occupied and empty bands
                # - the are gaps between bands that are wider than `block_wannierization_threshold`
                n_occ_bands = self.number_of_electrons(block.spin)
                if block.spin == Spin.NONE:
                    n_occ_bands //= 2
                bs = calc_pw_bands.results['band structure']
                ispin = 1 if block.spin == Spin.DOWN else 0
                all_groups = detect_band_blocks(bs._energies[ispin, :, :self.projections.num_wann(block.spin)],
                                                tol=self.parameters.block_wannierization_threshold,
                                                num_occ_bands=n_occ_bands)

                # Restrict the groups to only those bands that are in this particular block
                groups = []
                for group in all_groups:
                    # Calculate the overlap with the bands of this block
                    overlap = [g for g in group if g in block.include_bands]
                    if overlap:
                        groups.append(overlap)

                # Construct the subworkflow
                kwargs = {}
                subworkflow_class: Type[Workflow]
                if len(groups) > 1:
                    # Need to split
                    subworkflow_class = WannierizeAndSplitBlockWorkflow
                    kwargs['groups'] = groups
                    minimize = self.parameters.init_orbitals == 'mlwfs'
                else:
                    subworkflow_class = WannierizeBlockWorkflow
                    if max(block.include_bands) <= n_occ_bands:
                        # Block consists purely of occupied bands
                        minimize = self.parameters.init_orbitals == 'mlwfs'
                    else:
                        # Block consists purely of empty bands
                        minimize = self.parameters.init_empty_orbitals == 'mlwfs'

                subworkflow = subworkflow_class.fromparent(self, minimize=minimize, force_nspin2=self._force_nspin2, block=block,
                                                           pw_outdir=File(calc_nscf, calc_nscf.parameters.outdir), **kwargs)
                subworkflow.name = f'Wannierize {block.id.label.replace("_", " ").replace("block", "Block")}'
                block_subworkflows.append(subworkflow)
=======
                wannierize_block_subworkflow = WannierizeBlockWorkflow.fromparent(
                    self, force_nspin2=self._force_nspin2, block=block,
                    pw_outdir=File(calc_nscf, calc_nscf.parameters.outdir))
                wannierize_block_subworkflow.name = \
                    f'Wannierize {block.id.label.replace("_", " ").replace("block", "Block")}'
                block_subworkflows.append(wannierize_block_subworkflow)
>>>>>>> 153796a2

            for wf in block_subworkflows:
                wf.proceed()
            if any([wf.status != Status.COMPLETED for wf in block_subworkflows]):
                return

            for block, subwf in zip(self.projections, block_subworkflows):
                assert isinstance(subwf, WannierizeBlockWorkflow)

                # Store the results
                assert subwf.outputs.hr_file is not None
                hr_files[block.id] = subwf.outputs.hr_file
                centers_files[block.id] = subwf.outputs.centers_file
                u_matrices_files[block.id] = subwf.outputs.u_matrices_file
                wannier90_calculations.append(subwf.outputs.wannier90_calculation)
                preprocessing_calculations.append(subwf.outputs.preprocessing_calculation)

            # Merging Hamiltonian files, U matrix files, centers files if necessary
            if self.parent_process is not None:

                for block_id, block in self.projections.to_merge.items():
                    if len(block) == 1:
                        # If there is only one block, we don't need to merge anything
                        calc = block[0].w90_calc
                        if calc.parameters.write_hr:
                            hr_files[block_id] = File(calc, calc.prefix + '_hr.dat')
                        if calc.parameters.write_u_matrices:
                            u_matrices_files[block_id] = File(calc, calc.prefix + '_u.mat')
                        if calc.parameters.write_xyz:
                            centers_files[block_id] = File(calc, calc.prefix + '_centres.xyz')
                    else:
                        # Fetching the list of calculations for this block
                        src_calcs: List[calculators.Wannier90Calculator] = [
                            b.w90_calc for b in block if b.w90_calc is not None]
                        prefix = src_calcs[-1].prefix

                        # Merging the wannier_hr (Hamiltonian) files
                        merge_hr_proc = MergeProcess(merge_function=merge_wannier_hr_file_contents,
                                                     src_files=[File(calc, calc.prefix + '_hr.dat')
                                                                for calc in src_calcs],
                                                     dst_file=f'{prefix}_hr.dat')
                        merge_hr_proc.name = f'merge_{block_id.label}_wannier_hamiltonian'
                        status = self.run_steps(merge_hr_proc)
                        if status != Status.COMPLETED:
                            return
                        hr_files[block_id] = merge_hr_proc.outputs.dst_file

                        if self.parameters.method == 'dfpt' and self.parent_process is not None:
                            # Merging the U (rotation matrix) files
                            merge_u_proc = MergeProcess(merge_function=merge_wannier_u_file_contents,
                                                        src_files=[File(calc, calc.prefix + '_u.mat')
                                                                   for calc in src_calcs],
                                                        dst_file=f'{prefix}_u.mat')
                            merge_u_proc.name = f'merge_{block_id.label}_wannier_u'
                            status = self.run_steps(merge_u_proc)
                            if status != Status.COMPLETED:
                                return
                            u_matrices_files[block_id] = merge_u_proc.outputs.dst_file

                            # Merging the wannier centers files
                            merge_centers_proc = MergeProcess(
                                merge_function=partial(merge_wannier_centers_file_contents, atoms=self.atoms),
                                src_files=[File(calc, calc.prefix + '_centres.xyz') for calc in src_calcs],
                                dst_file=f'{prefix}_centres.xyz')
                            merge_centers_proc.name = f'merge_{block_id.label}_wannier_centers'
                            status = self.run_steps(merge_centers_proc)
                            if status != Status.COMPLETED:
                                return
                            centers_files[block_id] = merge_centers_proc.outputs.dst_file

                # For the last block (per spin channel), extend the U_dis matrix file if necessary
                spins: List[Spin] = [Spin.UP, Spin.DOWN] if self.parameters.spin_polarized else [Spin.NONE]
                final_label_blocks = [
                    [(block_id, block) for block_id, block in self.projections.to_merge.items()
                     if block_id.spin == s][-1] for s in spins]

                for block_id, block in final_label_blocks:
                    u_dis_file = None
                    num_wann = sum([b.w90_kwargs['num_wann'] for b in block])
                    num_bands = sum([b.w90_kwargs['num_bands'] for b in block])
                    if num_bands > num_wann and self.parameters.method == 'dfpt':
                        calc_with_u_dis = block[-1].w90_calc
                        if len(block) == 1:
                            u_dis_file = File(calc_with_u_dis, calc_with_u_dis.prefix + '_u_dis.mat')
                        else:
                            # First, calculate how many empty bands we have
                            spin = block_id.spin
                            if spin != Spin.NONE:
                                nbnd_occ = self.number_of_electrons(spin)
                            else:
                                nbnd_occ = self.number_of_electrons() // 2
                            nbnd_tot = self.calculator_parameters['pw'].nbnd - nbnd_occ

                            # Second, calculate how many empty wannier functions we have
                            nwann_tot = sum([p.num_wann for p in block])

                            # Finally, construct and run a Process to perform the file manipulation
                            filling_label = '' if block_id.filled else '_emp'
                            extend_function = partial(extend_wannier_u_dis_file_content, nbnd=nbnd_tot, nwann=nwann_tot)
                            extend_proc = ExtendProcess(extend_function=extend_function,
                                                        src_file=File(calc_with_u_dis,
                                                                      calc_with_u_dis.prefix + '_u_dis.mat'),
                                                        dst_file=calc_with_u_dis.prefix + f'{filling_label}_u_dis.mat')
                            extend_proc.name = f'extend_{block_id.label}_wannier_u_dis'
                            status = self.run_steps(extend_proc)
                            if status != Status.COMPLETED:
                                return
                            u_dis_file = extend_proc.outputs.dst_file
                    u_dis_files[block_id] = u_dis_file

        dos = None
        bs_list = []
        if self.parameters.calculate_bands:
<<<<<<< HEAD
=======
            # Run a "bands" calculation, making sure we don't overwrite
            # the scf/nscf tmp files by setting a different prefix
            calc_pw_bands = self.new_calculator('pw', calculation='bands', kpts=self.kpoints.path)
            calc_pw_bands.prefix = 'bands'
            calc_pw_bands.parameters.prefix += '_bands'

            # Link the save directory so that the bands calculation can use the old density
            src = File(calc_nscf, (calc_nscf.parameters.outdir / calc_nscf.parameters.prefix).with_suffix('.save'))
            dst = (calc_pw_bands.parameters.outdir / calc_pw_bands.parameters.prefix).with_suffix('.save')
            calc_pw_bands.link(src, dst)

            # Run the bands calculation
            status = self.run_steps(calc_pw_bands)
            if status != Status.COMPLETED:
                return
>>>>>>> 153796a2

            # Calculate a projected DOS
            if all([p['header']['number_of_wfc'] > 0 for p in self.pseudopotentials.values()]):
                calc_dos = self.new_calculator('projwfc', filpdos=self.name)
                calc_dos.pseudopotentials = self.pseudopotentials
                calc_dos.spin_polarized = self.parameters.spin_polarized
                calc_dos.pseudo_dir = calc_pw_bands.parameters.pseudo_dir
                calc_dos.parameters.prefix = calc_pw_bands.parameters.prefix
                calc_dos.link(File(calc_pw_bands, calc_pw_bands.parameters.outdir), calc_dos.parameters.outdir)
                status = self.run_steps(calc_dos)
                if status != Status.COMPLETED:
                    return

                # Prepare the DOS for plotting
                dos = copy.deepcopy(calc_dos.results['dos'])
            else:
                # Skip if the pseudos don't have the requisite PP_PSWFC blocks
                utils.warn('Some of the pseudopotentials do not have `PP_PSWFC` blocks, which means a projected DOS '
                           'calculation is not possible. Skipping...')

            # Select those calculations that generated a band structure (and are part of this wannierize workflow)
            i_scf = [i for i, c in enumerate(self.calculations) if isinstance(
                c, calculators.PWCalculator) and c.parameters.calculation == 'scf'][-1]
            selected_calcs = [c for c in self.calculations[i_scf:-1]
                              if 'band structure' in c.results and c != calc_pw_bands]

            # Store the pw BandStructure (for working out the vertical shift to set the valence band edge to zero)
            pw_bands = calc_pw_bands.results['band structure']

            # Prepare the band structures for plotting
            labels = ['explicit']
            for c in selected_calcs:
                assert c.parent_process is not None
                assert hasattr(c.parent_process, 'block')
                labels.append(f'interpolation ({c.parent_process.block.id.label.replace("_", " ")})')
            color_cycle = plt.rcParams['axes.prop_cycle']()
            bsplot_kwargs_list = []
            colors: dict[str, str | list[str]] = {}
            for calc, label in zip([calc_pw_bands] + selected_calcs, labels):
                if 'band structure' in calc.results:
                    # Load the bandstructure, shifted by the valence band maximum of the pw bands calculation
                    bs = calc.results['band structure'].subtract_reference(pw_bands.reference)

                    # Tweaking the plot aesthetics
                    plot_kwargs: dict[str, Any] = {'label': label}
                    up_label = label.replace('down', 'up')
                    if 'down' in label:
                        plot_kwargs['ls'] = '--'
                    if 'down' in label and up_label in colors:
                        colors[label] = colors[up_label]
                    else:
                        colors[label] = [next(color_cycle)['color'] for _ in range(bs.energies.shape[0])]
                    if 'explicit' in label:
                        plot_kwargs['ls'] = 'none'
                        plot_kwargs['marker'] = 'x'
                    plot_kwargs['colors'] = colors[label]

                    # Store
                    bs_list.append(bs)
                    bsplot_kwargs_list.append(plot_kwargs)

            # Shift the DOS, too
            if dos is not None:
                dos._energies -= pw_bands.reference

            # Plot
            self.plot_bandstructure(bs_list, dos, bsplot_kwargs=bsplot_kwargs_list)

        # Store the results
        self.outputs = self.output_model(band_structures=bs_list, dos=dos, u_matrices_files=u_matrices_files,
                                         hr_files=hr_files, centers_files=centers_files, u_dis_files=u_dis_files,
                                         preprocessing_calculations=preprocessing_calculations,
                                         nscf_calculation=calc_nscf,
                                         wannier90_calculations=wannier90_calculations)

        self.status = Status.COMPLETED

        return

<<<<<<< HEAD
    def merge_wannier_files(self, block: List[ProjectionsBlock], filling_label: str, prefix: str = 'wann'):
=======
    def merge_wannier_files(self, block: List[projections.ProjectionBlock], filling_label: str, prefix: str = 'wann'):
        """Merge various Wannier files for a block of bands.

        This function merges hr (Hamiltonian), u (rotation matrix), and wannier centers files of a collection of blocks
        that share the same filling and spin.
>>>>>>> 153796a2
        """
        raise NotImplementedError()


class WannierizeBlockOutput(IOModel):
    """Output model for the WannierizeBlockWorkflow."""

    hr_file: File | None = None
    centers_file: File | None = None
    u_matrices_file: File | None = None
    amn_file: File | None = None
    eig_file: File | None = None
    mmn_file: File | None = None
    nnkp_file: File | None = None
    wannier90_calculation: calculators.Wannier90Calculator
    preprocessing_calculation: calculators.Wannier90Calculator
    model_config = ConfigDict(arbitrary_types_allowed=True)


class WannierizeBlockWorkflow(Workflow[WannierizeBlockOutput]):
    """Workflow that Wannierizes a block of bands using Wannier90."""

    output_model = WannierizeBlockOutput

    def __init__(self, *args, block: ProjectionsBlock, force_nspin2=False, minimize=True, pw_outdir: File | None = None,
                 amn_file: File | None = None, eig_file: File | None = None, mmn_file: File | None = None,
                 nnkp_file: File | None = None, **kwargs):
        self.block = block
        self._force_nspin2 = force_nspin2
        self.minimize = minimize
        self.pw_outdir = pw_outdir
        self.amn_file = amn_file
        self.eig_file = eig_file
        self.mmn_file = mmn_file
        self.nnkp_file = nnkp_file
        super().__init__(*args, **kwargs)

    def _run(self) -> None:

        calc_type = 'w90'
        if self.block.spin != Spin.NONE:
            calc_type += f'_{self.block.spin}'

<<<<<<< HEAD
        if self.amn_file is None or self.eig_file is None or self.mmn_file is None:
            if self.pw_outdir is None:
                raise ValueError(
                    'Wannierization requires either a `pw_outdir` or `.amn`, `.eig`, `.mmn`, and `.nnkp`, files')

            # pre-processing Wannier90 calculation
            calc_w90_pp: calculators.Wannier90Calculator = self.new_calculator(
                calc_type, **self.block.w90_kwargs)
            calc_w90_pp.prefix = 'wannier90_preproc'
            calc_w90_pp.command.flags = '-pp'
            status = self.run_steps(calc_w90_pp)
            if status != Status.COMPLETED:
                return
=======
        # 1) pre-processing Wannier90 calculation
        calc_w90_pp: calculators.Wannier90Calculator = self.new_calculator(
            calc_type, init_orbitals=init_orbs, **self.block.w90_kwargs)
        calc_w90_pp.prefix = 'wannier90_preproc'
        calc_w90_pp.command.flags = '-pp'
        status = self.run_steps(calc_w90_pp)
        if status != Status.COMPLETED:
            return
>>>>>>> 153796a2

            # pw2wannier90 calculation
            calc_p2w: calculators.PW2WannierCalculator = self.new_calculator(
                'pw2wannier', spin_component=self.block.spin)
            calc_p2w.prefix = 'pw2wannier90'
            calc_p2w.link(self.pw_outdir, calc_p2w.parameters.outdir, symlink=True)
            calc_p2w.link(File(calc_w90_pp, calc_w90_pp.prefix + '.nnkp'), calc_p2w.parameters.seedname + '.nnkp')
            status = self.run_steps(calc_p2w)
            if status != Status.COMPLETED:
                return

            self.amn_file = File(calc_p2w, calc_p2w.parameters.seedname + '.amn')
            self.eig_file = File(calc_p2w, calc_p2w.parameters.seedname + '.eig')
            self.mmn_file = File(calc_p2w, calc_p2w.parameters.seedname + '.mmn')
            self.nnkp_file = File(calc_p2w, calc_p2w.parameters.seedname + '.nnkp')

<<<<<<< HEAD
        # Wannier90 calculation
        calc_w90: calculators.Wannier90Calculator = self.new_calculator(
            calc_type, bands_plot=self.parameters.calculate_bands, **self.block.w90_kwargs)
=======
        # 3) Wannier90 calculation
        calc_w90: calculators.Wannier90Calculator = \
            self.new_calculator(calc_type, init_orbitals=init_orbs,
                                bands_plot=self.parameters.calculate_bands, **self.block.w90_kwargs)
>>>>>>> 153796a2
        calc_w90.prefix = 'wannier90'
        for f in [self.amn_file, self.eig_file, self.mmn_file, self.nnkp_file]:
            if f is not None:
                calc_w90.link(f, calc_w90.prefix + f.suffix, symlink=True)
        status = self.run_steps(calc_w90)
        if status != Status.COMPLETED:
            return
        self.block.w90_calc = calc_w90

        if self.bands is not None:
            # Add centers and spreads info to self.bands
            if self.block.spin is None:
                remaining_bands = [b for b in self.bands if b.center is None and b.spin == 0]
            else:
                if self.block.spin == 'up':
                    i_spin = 0
                else:
                    i_spin = 1
                remaining_bands = [b for b in self.bands if b.center is None and b.spin == i_spin]

            centers = calc_w90.results['centers']
            spreads = calc_w90.results['spreads']
            for band, center, spread in zip(remaining_bands, centers, spreads):
                band.center = center
                band.spread = spread

                if self.block.spin is None and len(self.bands.get(spin=1)) > 0:
                    # Copy over spin-up results to spin-down
                    [match] = [b for b in self.bands if b.index == band.index and b.spin == 1]
                    match.center = center
                    match.spread = spread

        hr_file = File(calc_w90, calc_w90.prefix + '_hr.dat') if calc_w90.parameters.write_hr else None
        u_file = File(calc_w90, calc_w90.prefix + '_u.mat') if calc_w90.parameters.write_u_matrices else None

        centers_file = File(calc_w90, calc_w90.prefix + '_centres.xyz') if calc_w90.parameters.write_xyz else None
        self.outputs = self.output_model(hr_file=hr_file, u_matrices_file=u_file, centers_file=centers_file,
                                         amn_file=self.amn_file, eig_file=self.eig_file, mmn_file=self.mmn_file,
                                         nnkp_file=self.nnkp_file, preprocessing_calculation=calc_w90_pp,
                                         wannier90_calculation=calc_w90)

        self.status = Status.COMPLETED

        return

<<<<<<< HEAD
    def new_calculator(self, *args, **kwargs):
        return _internal_new_calculator(self, *args, **kwargs)
=======
    def new_calculator(self, calc_type, *args, **kwargs) -> CalcExtType:  # type: ignore[type-var, misc]
        """Create a new calculator, with some extra tweaks for Wannier90 calculations."""
        init_orbs = kwargs.pop('init_orbitals', None)
        calc: CalcExtType = super().new_calculator(calc_type, *args, **kwargs)
>>>>>>> 153796a2


class WannierizeAndSplitBlockOutput(IOModel):
    block_outputs: List[WannierizeBlockOutput]
    blocks: List[ProjectionsBlock]


class WannierizeAndSplitBlockWorkflow(Workflow[WannierizeBlockOutput]):

    output_model = WannierizeBlockOutput

    def __init__(self, *args, pw_outdir: File, block: ProjectionsBlock, groups: List[List[int]], force_nspin2=False, minimize=True, **kwargs):
        self.pw_outdir = pw_outdir
        self.block = block
        self.groups = groups
        self._force_nspin2 = force_nspin2
        self.minimize = minimize
        super().__init__(*args, **kwargs)

    def _run(self) -> None:
        # Perform a Block Wannierization
        wannierize_wf = WannierizeBlockWorkflow.fromparent(
            self, pw_outdir=self.pw_outdir, block=self.block, force_nspin2=self._force_nspin2, minimize=self.minimize)
        wannierize_wf.name = 'wannierize'
        wannierize_wf.proceed()
        if wannierize_wf.status != Status.COMPLETED:
            return

        # Check that the .nnkp file has the bvectors needed by the parallel transport algorithm
        # For some oblique cells this is not the case by default and we need to construct a cubic .nnkp file
        check_nnkp_process = WannierJLCheckNNKPProcess()
        status = self.run_steps(check_nnkp_process)
        if status != Status.COMPLETED:
            return

        # Create a cubic nnkp
        w90_input_file = File(wannierize_wf.outputs.wannier90_calculation,
                              wannierize_wf.outputs.wannier90_calculation.prefix + '.win')
        if check_nnkp_process.outputs.missing_bvectors and False:
            # The .nnkp file is missing some b-vectors that wjl will require to perform the parallel transport, so
            # we must regenerate it
            generate_nnkp_process = WannierJLGenerateCubicNNKPProcess(wannier_input_file=w90_input_file)
            status = self.run_steps(generate_nnkp_process)
            if status != Status.COMPLETED:
                return

            calc_p2w: calculators.PW2WannierCalculator = self.new_calculator(
                'pw2wannier', spin_component=self.block.spin)
            calc_p2w.prefix = 'pw2wannier90-cubic'
            calc_p2w.link(self.pw_outdir, calc_p2w.parameters.outdir, symlink=True)
            calc_p2w.link(generate_nnkp_process.outputs.nnkp_file, calc_p2w.parameters.seedname + '.nnkp')
            status = self.run_steps(calc_p2w)
            if status != Status.COMPLETED:
                return
            amn_file = File(calc_p2w, calc_p2w.parameters.seedname + '.amn')
            eig_file = File(calc_p2w, calc_p2w.parameters.seedname + '.eig')
            mmn_file = File(calc_p2w, calc_p2w.parameters.seedname + '.mmn')
        else:
            # The files from the original Wannierization should be sufficient for wjl to perform the parallel transport
            assert wannierize_wf.outputs.amn_file is not None
            amn_file = wannierize_wf.outputs.amn_file
            assert wannierize_wf.outputs.eig_file is not None
            eig_file = wannierize_wf.outputs.eig_file
            assert wannierize_wf.outputs.mmn_file is not None
            mmn_file = wannierize_wf.outputs.mmn_file

        # Determine how to split the blocks
        new_blocks = self.block.split(self.groups)

        # Split the blocks using `wjl`
        calc_wjl = self.new_calculator('wjl', indices=self.groups, outdirs=[
                                       new_block.label for new_block in new_blocks])
        calc_wjl.prefix = 'split'

        # Providing the files that `wjl`` expects
        w90_chk_file = File(wannierize_wf.outputs.wannier90_calculation,
                            wannierize_wf.outputs.wannier90_calculation.prefix + '.chk')
        for f in [w90_input_file, w90_chk_file, mmn_file, amn_file, eig_file]:
            assert f is not None
            calc_wjl.link(f, calc_wjl.prefix + f.suffix, symlink=True)

        status = self.run_steps(calc_wjl)
        if status != Status.COMPLETED:
            return

        # Construct workflows to Wannierize each subblock
        subwfs = []
        for new_block, wjl_outdir in zip(new_blocks, calc_wjl.parameters.outdirs):
            # Wannierize without preprocessing
            wjl_files = {f"{ext}_file": File(calc_wjl, f"{wjl_outdir}/{calc_wjl.name}.{ext}")
                         for ext in ["amn", "eig", "mmn"]}
            wf = WannierizeBlockWorkflow.fromparent(self,
                                                    block=new_block,
                                                    **wjl_files
                                                    )
            subwfs.append(wf)

        # Run each subblock
        for wf in subwfs:
            wf.proceed()
        if any([wf.status != Status.COMPLETED for wf in subwfs]):
            return

        self.outputs = self.output_model()

        self.status = Status.COMPLETED

    def new_calculator(self, *args, **kwargs):
        return _internal_new_calculator(self, *args, **kwargs)


def _internal_new_calculator(wf, calc_type, *args, **kwargs) -> CalcExtType:  # type: ignore[type-var, misc]
    calc: CalcExtType = super(wf.__class__, wf).new_calculator(calc_type, *args, **kwargs)

    # Extra tweaks for Wannier90 calculations
    if calc_type.startswith('w90'):
        if calc.parameters.num_bands != calc.parameters.num_wann:
            if calc.parameters.dis_num_iter is None:
                calc.parameters.dis_num_iter = 5000
        else:
            calc.parameters.dis_win_min = None
            calc.parameters.dis_win_max = None
            calc.parameters.dis_froz_min = None
            calc.parameters.dis_froz_max = None

        if not wf.minimize:
            calc.parameters.num_iter = 0

        if calc.parameters.gamma_only != wf.kpoints.gamma_only:
            # forcing W90 to follow the same logic of PW for the gamma_trick
            calc.parameters.gamma_only = wf.kpoints.gamma_only
    if calc_type == 'pw2wannier':
        if wf._force_nspin2 and not wf.parameters.spin_polarized:
            calc.parameters.spin_component = 'up'

    return calc


def detect_band_blocks(energies: Annotated[npt.NDArray[np.float64], (None, None)],
                       tol: Optional[float] = None,
                       num_occ_bands: Optional[int] = None) -> List[List[int]]:
    """
    Works out the blocks of bands in a bandstructure that are separated from one another by at least "tol" eV. If "num_occ_bands" is provided,
    it will also split the bands between occupied and empty
    """

    # If num_occ_bands is not provided, the following lines make sure the subsequent code works
    if num_occ_bands is None:
        num_occ_bands = -1

    # For each band, starting from the second...
    i_bands: List[List[int]] = [[1]]
    for i in range(1, energies.shape[1]):
        if i == num_occ_bands:
            # ... if we have crossed over to the unoccupied bands, create a new group
            i_bands.append([i + 1])
        elif tol and energies[:, i].min() - energies[:, i - 1].max() > tol:
            # ... if it is well-separated, create a new group
            i_bands.append([i + 1])
        else:
            # ... if it is not, add it to the current group
            i_bands[-1].append(i + 1)

    return i_bands<|MERGE_RESOLUTION|>--- conflicted
+++ resolved
@@ -9,16 +9,10 @@
 
 import copy
 from functools import partial
-<<<<<<< HEAD
-from typing import (Annotated, Any, Callable, Dict, Generator, List, Optional,
-                    Tuple, Type, TypeVar)
-
+from typing import Annotated, Any, Dict, List, Optional, Type, TypeVar
+
+import numpy as np
 import numpy.typing as npt
-from ase_koopmans import Atoms
-=======
-from typing import Any, Dict, List, Optional, TypeVar
-
->>>>>>> 153796a2
 from ase_koopmans.dft.kpoints import BandPath
 from ase_koopmans.spectrum.band_structure import BandStructure
 from ase_koopmans.spectrum.doscollection import GridDOSCollection
@@ -29,14 +23,8 @@
 import matplotlib.pyplot as plt
 # isort: on
 
-<<<<<<< HEAD
-import numpy as np
-
 from koopmans import calculators, utils
-from koopmans.calculators import Wannier90Calculator, WannierJLCalculator
-=======
-from koopmans import calculators, projections, utils
->>>>>>> 153796a2
+from koopmans.calculators import Wannier90Calculator
 from koopmans.files import File
 from koopmans.process_io import IOModel
 from koopmans.processes.wannier import (ExtendProcess, MergeProcess,
@@ -44,14 +32,9 @@
                                         merge_wannier_centers_file_contents,
                                         merge_wannier_hr_file_contents,
                                         merge_wannier_u_file_contents)
-<<<<<<< HEAD
 from koopmans.processes.wjl import (WannierJLCheckNNKPProcess,
                                     WannierJLGenerateCubicNNKPProcess)
 from koopmans.projections import BlockID, ProjectionsBlock
-from koopmans.pseudopotentials import nelec_from_pseudos, read_pseudo_file
-=======
-from koopmans.projections import BlockID
->>>>>>> 153796a2
 from koopmans.status import Status
 from koopmans.utils import Spin
 
@@ -159,15 +142,7 @@
         self.parameters.functional = 'dft'
 
     def _run(self) -> None:
-<<<<<<< HEAD
-        '''
-
-        Calculate (maximally localized) Wannier functions using PW and Wannier90
-
-        '''
-=======
-        """Run thw workflow."""
->>>>>>> 153796a2
+        """Run the workflow."""
         # Run PW scf and nscf calculations
         # PWscf needs only the valence bands
         calc_scf = self.new_calculator('pw')
@@ -193,8 +168,10 @@
             calc_pw_bands.parameters.prefix += '_bands'
 
             # Link the save directory so that the bands calculation can use the old density
-            calc_pw_bands.link(File(calc_nscf, (calc_nscf.parameters.outdir / calc_nscf.parameters.prefix).with_suffix('.save')),
-                               (calc_pw_bands.parameters.outdir / calc_pw_bands.parameters.prefix).with_suffix('.save'))
+            calc_pw_bands.link(
+                File(calc_nscf, (calc_nscf.parameters.outdir / calc_nscf.parameters.prefix).with_suffix('.save')),
+                (calc_pw_bands.parameters.outdir / calc_pw_bands.parameters.prefix).with_suffix('.save')
+            )
             status = self.run_steps(calc_pw_bands)
             if status != Status.COMPLETED:
                 return
@@ -219,7 +196,6 @@
 
             block_subworkflows: list[Workflow] = []
             for block in self.projections:
-<<<<<<< HEAD
                 # Check if the block should be split. It will be split if...
                 # - the block includes both occupied and empty bands
                 # - the are gaps between bands that are wider than `block_wannierization_threshold`
@@ -257,18 +233,14 @@
                         # Block consists purely of empty bands
                         minimize = self.parameters.init_empty_orbitals == 'mlwfs'
 
-                subworkflow = subworkflow_class.fromparent(self, minimize=minimize, force_nspin2=self._force_nspin2, block=block,
-                                                           pw_outdir=File(calc_nscf, calc_nscf.parameters.outdir), **kwargs)
+                subworkflow = subworkflow_class.fromparent(self,
+                                                           minimize=minimize,
+                                                           force_nspin2=self._force_nspin2,
+                                                           block=block,
+                                                           pw_outdir=File(calc_nscf, calc_nscf.parameters.outdir),
+                                                           **kwargs)
                 subworkflow.name = f'Wannierize {block.id.label.replace("_", " ").replace("block", "Block")}'
                 block_subworkflows.append(subworkflow)
-=======
-                wannierize_block_subworkflow = WannierizeBlockWorkflow.fromparent(
-                    self, force_nspin2=self._force_nspin2, block=block,
-                    pw_outdir=File(calc_nscf, calc_nscf.parameters.outdir))
-                wannierize_block_subworkflow.name = \
-                    f'Wannierize {block.id.label.replace("_", " ").replace("block", "Block")}'
-                block_subworkflows.append(wannierize_block_subworkflow)
->>>>>>> 153796a2
 
             for wf in block_subworkflows:
                 wf.proceed()
@@ -382,24 +354,6 @@
         dos = None
         bs_list = []
         if self.parameters.calculate_bands:
-<<<<<<< HEAD
-=======
-            # Run a "bands" calculation, making sure we don't overwrite
-            # the scf/nscf tmp files by setting a different prefix
-            calc_pw_bands = self.new_calculator('pw', calculation='bands', kpts=self.kpoints.path)
-            calc_pw_bands.prefix = 'bands'
-            calc_pw_bands.parameters.prefix += '_bands'
-
-            # Link the save directory so that the bands calculation can use the old density
-            src = File(calc_nscf, (calc_nscf.parameters.outdir / calc_nscf.parameters.prefix).with_suffix('.save'))
-            dst = (calc_pw_bands.parameters.outdir / calc_pw_bands.parameters.prefix).with_suffix('.save')
-            calc_pw_bands.link(src, dst)
-
-            # Run the bands calculation
-            status = self.run_steps(calc_pw_bands)
-            if status != Status.COMPLETED:
-                return
->>>>>>> 153796a2
 
             # Calculate a projected DOS
             if all([p['header']['number_of_wfc'] > 0 for p in self.pseudopotentials.values()]):
@@ -479,15 +433,11 @@
 
         return
 
-<<<<<<< HEAD
     def merge_wannier_files(self, block: List[ProjectionsBlock], filling_label: str, prefix: str = 'wann'):
-=======
-    def merge_wannier_files(self, block: List[projections.ProjectionBlock], filling_label: str, prefix: str = 'wann'):
         """Merge various Wannier files for a block of bands.
 
         This function merges hr (Hamiltonian), u (rotation matrix), and wannier centers files of a collection of blocks
         that share the same filling and spin.
->>>>>>> 153796a2
         """
         raise NotImplementedError()
 
@@ -531,7 +481,6 @@
         if self.block.spin != Spin.NONE:
             calc_type += f'_{self.block.spin}'
 
-<<<<<<< HEAD
         if self.amn_file is None or self.eig_file is None or self.mmn_file is None:
             if self.pw_outdir is None:
                 raise ValueError(
@@ -545,16 +494,6 @@
             status = self.run_steps(calc_w90_pp)
             if status != Status.COMPLETED:
                 return
-=======
-        # 1) pre-processing Wannier90 calculation
-        calc_w90_pp: calculators.Wannier90Calculator = self.new_calculator(
-            calc_type, init_orbitals=init_orbs, **self.block.w90_kwargs)
-        calc_w90_pp.prefix = 'wannier90_preproc'
-        calc_w90_pp.command.flags = '-pp'
-        status = self.run_steps(calc_w90_pp)
-        if status != Status.COMPLETED:
-            return
->>>>>>> 153796a2
 
             # pw2wannier90 calculation
             calc_p2w: calculators.PW2WannierCalculator = self.new_calculator(
@@ -571,16 +510,9 @@
             self.mmn_file = File(calc_p2w, calc_p2w.parameters.seedname + '.mmn')
             self.nnkp_file = File(calc_p2w, calc_p2w.parameters.seedname + '.nnkp')
 
-<<<<<<< HEAD
         # Wannier90 calculation
         calc_w90: calculators.Wannier90Calculator = self.new_calculator(
             calc_type, bands_plot=self.parameters.calculate_bands, **self.block.w90_kwargs)
-=======
-        # 3) Wannier90 calculation
-        calc_w90: calculators.Wannier90Calculator = \
-            self.new_calculator(calc_type, init_orbitals=init_orbs,
-                                bands_plot=self.parameters.calculate_bands, **self.block.w90_kwargs)
->>>>>>> 153796a2
         calc_w90.prefix = 'wannier90'
         for f in [self.amn_file, self.eig_file, self.mmn_file, self.nnkp_file]:
             if f is not None:
@@ -626,27 +558,25 @@
 
         return
 
-<<<<<<< HEAD
     def new_calculator(self, *args, **kwargs):
+        """Create a new calculator for this workflow."""
         return _internal_new_calculator(self, *args, **kwargs)
-=======
-    def new_calculator(self, calc_type, *args, **kwargs) -> CalcExtType:  # type: ignore[type-var, misc]
-        """Create a new calculator, with some extra tweaks for Wannier90 calculations."""
-        init_orbs = kwargs.pop('init_orbitals', None)
-        calc: CalcExtType = super().new_calculator(calc_type, *args, **kwargs)
->>>>>>> 153796a2
 
 
 class WannierizeAndSplitBlockOutput(IOModel):
+    """Output model for the WannierizeAndSplitBlockWorkflow."""
+
     block_outputs: List[WannierizeBlockOutput]
     blocks: List[ProjectionsBlock]
 
 
 class WannierizeAndSplitBlockWorkflow(Workflow[WannierizeBlockOutput]):
+    """Workflow that Wannierizes a block of bands, splits it using WannierJL, and then Wannierizes the split blocks."""
 
     output_model = WannierizeBlockOutput
 
-    def __init__(self, *args, pw_outdir: File, block: ProjectionsBlock, groups: List[List[int]], force_nspin2=False, minimize=True, **kwargs):
+    def __init__(self, *args, pw_outdir: File, block: ProjectionsBlock, groups: List[List[int]],
+                 force_nspin2=False, minimize=True, **kwargs):
         self.pw_outdir = pw_outdir
         self.block = block
         self.groups = groups
@@ -743,6 +673,7 @@
         self.status = Status.COMPLETED
 
     def new_calculator(self, *args, **kwargs):
+        """Create a new calculator for this workflow."""
         return _internal_new_calculator(self, *args, **kwargs)
 
 
@@ -776,11 +707,10 @@
 def detect_band_blocks(energies: Annotated[npt.NDArray[np.float64], (None, None)],
                        tol: Optional[float] = None,
                        num_occ_bands: Optional[int] = None) -> List[List[int]]:
+    """Determine the block of bands in a bandstructure that are separated from one another by at least "tol" eV.
+
+    If "num_occ_bands" is provided, it will also split the bands between occupied and empty bands.
     """
-    Works out the blocks of bands in a bandstructure that are separated from one another by at least "tol" eV. If "num_occ_bands" is provided,
-    it will also split the bands between occupied and empty
-    """
-
     # If num_occ_bands is not provided, the following lines make sure the subsequent code works
     if num_occ_bands is None:
         num_occ_bands = -1
