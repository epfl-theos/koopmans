--- conflicted
+++ resolved
@@ -1,24 +1,14 @@
 """Workflow for converting W90 or PW files to kcp.x friendly-format using wann2kcp.x."""
 
 from pathlib import Path
-<<<<<<< HEAD
-from typing import Dict, Generator, List, Tuple
-
-import numpy as np
-=======
 from typing import Dict
 
->>>>>>> 153796a2
 from pydantic import ConfigDict
 
 from koopmans.files import File
 from koopmans.process_io import IOModel
 from koopmans.processes.merge_evc import MergeEVCProcess
-<<<<<<< HEAD
-from koopmans.projections import BlockID, ProjectionsBlock
-=======
 from koopmans.projections import BlockID
->>>>>>> 153796a2
 from koopmans.status import Status
 
 from ._workflow import Workflow
