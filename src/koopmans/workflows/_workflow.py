--- conflicted
+++ resolved
@@ -711,13 +711,7 @@
             calc_class = calculators.PW2WannierCalculator
         elif calc_type == 'wann2kcp':
             calc_class = calculators.Wann2KCPCalculator
-<<<<<<< HEAD
-        elif calc_type.startswith('ui'):
-            calc_class = calculators.UnfoldAndInterpolateCalculator
         elif calc_type == 'kcw_wannier':
-=======
-        elif calc_type == 'wann2kc':
->>>>>>> 575b1fae
             calc_class = calculators.Wann2KCCalculator
         elif calc_type == 'kcw_screen':
             calc_class = calculators.KoopmansScreenCalculator
