--- conflicted
+++ resolved
@@ -1,6 +1,8 @@
 """
 Generic workflow object for koopmans
+
 Written by Edward Linscott Oct 2020
+
 Converted workflows from functions to objects Nov 2020
 """
 
@@ -61,16 +63,13 @@
 
     r'''
     Abstract base class that defines a Koopmans workflow
+
     Parameters
     ----------
+
     atoms : Atoms
         an ASE ``Atoms`` object defining the atomic positions, cell, etc
-<<<<<<< HEAD
-
     pseudopotentials : Dict[str, str]
-=======
-    pseudopotentals : Dict[str, str]
->>>>>>> a86da1f2
         a dictionary mapping atom labels to pseudopotential filenames
     kpoints : koopmans.kpoints.Kpoints
         a dataclass defining the k-point sampling and paths
