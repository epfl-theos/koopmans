--- conflicted
+++ resolved
@@ -1,20 +1,7 @@
-<<<<<<< HEAD
-"""
-Written by Yannick Schubert Jul 2022
-"""
-import os
-from pathlib import Path
-from typing import Any, Dict, Generator, List, Tuple
-
-import numpy as np
-from pydantic import ConfigDict
-from sklearn.metrics import mean_absolute_error as mae
-=======
 """Machine learning workflows for koopmans."""
 from typing import Any, Dict, List
 
 from pydantic import ConfigDict
->>>>>>> 153796a2
 
 from koopmans import calculators
 from koopmans.files import File
