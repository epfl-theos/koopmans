--- conflicted
+++ resolved
@@ -122,14 +122,8 @@
 
         # Merge the bands
         if self.parameters.spin_polarized:
-<<<<<<< HEAD
-            energies = [[c.results['band structure'].energies for c in subset]
-                        for subset in [self.calculations[-4:-2], self.calculations[-2:]]]
-            reference = np.max([np.max(e[0]) for e in energies])
-=======
             energies = [[p.outputs.band_structure.energies for p in subset]
                         for subset in [self.processes[-4:-2], self.processes[-2:]]]
->>>>>>> 575b1fae
             energies_np = np.concatenate([np.concatenate(e, axis=2) for e in energies], axis=0)
             reference = np.max([np.max(e[0]) for e in energies])
         else:
