--- conflicted
+++ resolved
@@ -38,20 +38,13 @@
         return self.results['job done']
 
     def check_convergence(self) -> None:
-<<<<<<< HEAD
-        # For projwfs (num_iter=0) and preproc calculations the convergence check
-        # cannot be applied; for mlwfs a warning is printed out in case the calculation
-        # is not converged (but we allow the calculation to proceed)
-        if self.parameters.num_iter == 0 or '-pp' in self.command.flags:
-=======
         """Check the convergence of the Wannier90 calculation.
 
         For projwfs (num_iter=0) and preproc calculations the convergence check
         cannot be applied; for mlwfs a warning is printed out in case the calculation
         is not converged (but we allow the calculation to proceed)
         """
-        if self.parameters.num_iter == 0 or 'preproc' in self.prefix:
->>>>>>> 153796a2
+        if self.parameters.num_iter == 0 or '-pp' in self.command.flags:
             pass
         elif not self.is_converged():
             warn(f'`{self.directory}/{self.prefix}` did not converge; proceed with caution',
