--- conflicted
+++ resolved
@@ -89,9 +89,6 @@
         dst_file.write_text(content)
 
 
-<<<<<<< HEAD
-def read_alpha_file(parent_process: HasDirectory) -> List[float]:
-=======
 def read_alpha_file(alpha_file: File) -> List[float]:
     """Read an alpha file and return the list of alphas."""
     alphas: List[float] = []
@@ -105,7 +102,6 @@
 
 def read_alpha_files(parent_process: HasDirectory) -> List[float]:
     """Read all alpha files and return the list of alphas."""
->>>>>>> 153796a2
     from koopmans.files import File
 
     alphas: List[float] = []
@@ -365,13 +361,8 @@
         if line.startswith('X    '):
             centers.append([float(x) for x in line.split()[1:]])
         else:
-<<<<<<< HEAD
-            symbol = line.split()[0]
-            symbols.append(symbol[0].upper() + symbol[1:])
-=======
             lowercase_symbol = line.split()[0]
             symbols.append(lowercase_symbol[0].upper() + lowercase_symbol[1:])
->>>>>>> 153796a2
             positions.append([float(x) for x in line.split()[1:]])
     return centers, Atoms(symbols=symbols, positions=positions, pbc=True)
 
