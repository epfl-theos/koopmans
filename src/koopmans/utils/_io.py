--- conflicted
+++ resolved
@@ -254,19 +254,13 @@
     return hr_np, rvect_np, weights, nrpts
 
 
-<<<<<<< HEAD
 def read_wannier_hr_file(file: Union[str, Path]) -> Tuple[np.ndarray, np.ndarray, List[int], int]:
     with open(file, 'r') as fd:
-=======
-def read_wannier_u_file(fname: Path) -> Tuple[npt.NDArray[np.complex128], npt.NDArray[np.float64], int]:
-
-    with open(fname, 'r') as fd:
->>>>>>> 1b656f96
         lines = fd.readlines()
     return parse_wannier_hr_file_contents(lines)
 
 
-def parse_wannier_u_file_contents(lines: List[str]) -> Tuple[npt.NDArray[np.complex_], npt.NDArray[np.float_], int]:
+def parse_wannier_u_file_contents(lines: List[str]) -> Tuple[npt.NDArray[np.complex128], npt.NDArray[np.float64], int]:
 
     nk, m, n = [int(x) for x in lines[1].split()]
 
@@ -284,11 +278,7 @@
     return umat, kpts, nk
 
 
-<<<<<<< HEAD
-def generate_wannier_u_file_contents(umat: npt.NDArray[np.complex_], kpts: npt.NDArray[np.float_]) -> List[str]:
-=======
-def write_wannier_u_file(fname: Path, umat: npt.NDArray[np.complex128], kpts: npt.NDArray[np.float64]):
->>>>>>> 1b656f96
+def generate_wannier_u_file_contents(umat: npt.NDArray[np.complex128], kpts: npt.NDArray[np.float64]) -> List[str]:
 
     flines = [f' Written on {datetime.now().isoformat(timespec="seconds")}']
     flines.append(''.join([f'{x:12d}' for x in umat.shape]))
