--- conflicted
+++ resolved
@@ -89,10 +89,6 @@
         dst_file.write_text(content)
 
 
-<<<<<<< HEAD
-def read_alpha_file(parent_process: HasDirectory) -> List[float]:
-    """Read the alpha file and return the list of alphas."""
-=======
 def read_alpha_file(alpha_file: File) -> List[float]:
     """Read an alpha file and return the list of alphas."""
     alphas: List[float] = []
@@ -106,7 +102,6 @@
 
 def read_alpha_files(parent_process: HasDirectory) -> List[float]:
     """Read all alpha files and return the list of alphas."""
->>>>>>> 153796a2
     from koopmans.files import File
 
     alphas: List[float] = []
