from functools import partial
from typing import Callable, Dict, List, Tuple
from xml.etree import ElementTree as ET

import numpy as np
from ase_koopmans import units
from ase_koopmans.cell import Cell
from numpy.linalg import norm

from koopmans.files import File
from koopmans.variational_orbitals import VariationalOrbital

from ._basis_functions import g as g_basis
from ._basis_functions import \
    real_spherical_harmonics as real_spherical_harmonics_basis_functions
from ._misc import cart2sph_array, compute_3d_integral_naive

# Basis functions types
RadialBasisFunctions = Callable[[np.ndarray, int, int, int], np.ndarray]
SphericalBasisFunctions = Callable[[np.ndarray, np.ndarray, int, int], np.ndarray]


def precompute_basis_function(radial_basis_functions: RadialBasisFunctions,
                              spherical_basis_functions: SphericalBasisFunctions,
                              r_cartesian: np.ndarray, r_spherical: np.ndarray, n_max: int, l_max: int) -> np.ndarray:
    """Precompute the total basis (radial_basis_function*spherical_basis_function) over the integration domain."""
    # Define the vector containing the values of the spherical basis function for each grid point for each pair of
    # (n,l).
    Y_array_all = np.zeros((np.shape(r_cartesian)[:3] + (l_max + 1, 2 * l_max + 1)))
    for l in range(l_max + 1):
        for i, m in enumerate(range(-l, l + 1)):
            Y_array_all[:, :, :, l, i] = spherical_basis_functions(
                r_spherical[:, :, :, 1], r_spherical[:, :, :, 2], l, m)

    # Define the vector containing the values of the radial basis function for each grid point for each pair of (l,m).
    g_array_all = np.zeros((np.shape(r_cartesian)[:3] + (n_max, l_max + 1)))
    for n in range(n_max):
        for l in range(l_max + 1):
            g_array_all[:, :, :, n, l] = radial_basis_functions(r_spherical[:, :, :, 0], n, n_max, l)

    # Compute the vector containing the values of the total basis function for each grid point for each pair of (n,l,m)
    # All values corresponding to different values for m are stored in the last axis of total_basis_function_array
    number_of_l_elements = sum(2 * l + 1 for l in range(0, l_max + 1))
    total_basis_function_array = np.zeros((np.shape(r_cartesian)[:3] + (n_max * number_of_l_elements,)))
    idx = 0
    for n in range(n_max):
        for l in range(l_max + 1):
            total_basis_function_array[:, :, :, idx:(idx + 2 * l + 1)] = \
                np.expand_dims(g_array_all[:, :, :, n, l], axis=3) * Y_array_all[:, :, :, l, 0:2 * l + 1]
            idx += 2 * l + 1

    return total_basis_function_array


# functions to make sure that integration domain is chosen such that the center of the orbital density is the center
# of the integration domain

def get_index(r: np.ndarray, vec: np.ndarray) -> Tuple[int, int, int]:
    """Return the index of the array r that is closest to vec."""
    norms = norm(r - vec, axis=3)
    idx_tmp = np.unravel_index(np.argmin(norms), np.shape(r)[:-1])
    idx = (int(idx_tmp[0]), int(idx_tmp[1]), int(idx_tmp[2]))
    return idx


def generate_integration_box(r: np.ndarray, r_cut: float) -> Tuple[Tuple[int, int, int], np.ndarray]:
    """Define the cartesian coordinates of the new integration domain.

    This new integration domain is cubic, has the same grid spacing (dx,dy,dz) as the original grid
    but the mesh-size can be smaller (depending) on the cutoff value r_cut.
    """
    z = r[:, 0, 0, 0]
    y = r[0, :, 0, 1]
    x = r[0, 0, :, 2]
    dz = z[1] - z[0]
    dy = y[1] - y[0]
    dx = x[1] - x[0]

    nr_new_integration_domain: Tuple[int, int, int] = (
        min(int(r_cut / dx), len(x) // 2 - 1),
        min(int(r_cut / dy), len(y) // 2 - 1),
        min(int(r_cut / dz), len(z) // 2 - 1))

    z_ = dz * np.arange(-nr_new_integration_domain[2], nr_new_integration_domain[2] + 1)
    y_ = dy * np.arange(-nr_new_integration_domain[1], nr_new_integration_domain[1] + 1)
    x_ = dx * np.arange(-nr_new_integration_domain[0], nr_new_integration_domain[0] + 1)
    r_new = np.zeros((2 * nr_new_integration_domain[2] + 1,
                      2 * nr_new_integration_domain[1] + 1,
                      2 * nr_new_integration_domain[0] + 1, 3))
    z_, y_, x_ = np.meshgrid(z_, y_, x_, indexing='ij')
    r_new[:, :, :, 0] = z_
    r_new[:, :, :, 1] = y_
    r_new[:, :, :, 2] = x_

    return nr_new_integration_domain, r_new


def translate_to_new_integration_domain(f: np.ndarray, wfc_center_index: Tuple[int, int, int],
                                        nr_new_integration_domain: Tuple[int, int, int]) -> np.ndarray:
    """Roll the array f so it is centered around wfc_center_index and has the same shape as the integration domain."""
    f_rolled = np.roll(f, (-(wfc_center_index[0] - nr_new_integration_domain[2]),
                           -(wfc_center_index[1] - nr_new_integration_domain[1]),
                           -(wfc_center_index[2] - nr_new_integration_domain[0])),
                       axis=(0, 1, 2))
    f_new = f_rolled[:2 * nr_new_integration_domain[2] + 1,
                     :2 * nr_new_integration_domain[1] + 1,
                     :2 * nr_new_integration_domain[0] + 1]
    return f_new


# functions to compute the expansion coefficients

def get_coefficients(rho: np.ndarray, rho_total: np.ndarray, r_cartesian: np.ndarray,
                     total_basis_function_array: np.ndarray) -> Tuple[np.ndarray, np.ndarray]:
    """Compute the expansion coefficients of rho and rho_total wrt the basis defined in total_basis_function_array."""
    rho_tmp = np.expand_dims(rho, axis=3)
    rho_total_tmp = np.expand_dims(rho_total, axis=3)

    integrand_rho = rho_tmp * total_basis_function_array
    integrand_rho_total = rho_total_tmp * total_basis_function_array

    coefficients = compute_3d_integral_naive(integrand_rho, r_cartesian).flatten()

    coefficients_total = compute_3d_integral_naive(integrand_rho_total, r_cartesian).flatten()

    return coefficients, coefficients_total


def compute_decomposition(n_max: int, l_max: int, r_min: float, r_max: float, r_cut: float,
                          total_density_xml: File, orbital_densities_xml: List[File],
                          var_orbs: List[VariationalOrbital], cell: Cell, wannier_centers: np.ndarray, alpha_file: File,
                          beta_file: File) -> Tuple[Dict[str, bytes], Dict[str, bytes]]:
    """Compute the expansion coefficients of the total and orbital densities."""
    # Define the normalisation constant for densities
    norm_const = 1 / (units.Bohr)**3

    # Load the grid dimensions nr_xml from charge-density-file
    raw_filecontents = total_density_xml.read_text()
    xml_root = ET.fromstringlist(raw_filecontents)
    xml_charge_density = xml_root.find('CHARGE-DENSITY')
    assert xml_charge_density is not None
    xml_info = xml_charge_density.find('INFO')
    assert xml_info is not None
    nr_xml = tuple([int(x) + 1 for x in [xml_info.get(f'nr{i + 1}') for i in range(3)] if x is not None])
    assert len(nr_xml) == 3

    # load the lattice parameters
    lat_vecs = np.array([cell[2, 2], cell[1, 1], cell[0, 0]])

    # Define the cartesian grid
    r_xsf = np.zeros((nr_xml[2], nr_xml[1], nr_xml[0], 3), dtype=float)
    r = np.zeros((nr_xml[2] - 1, nr_xml[1] - 1, nr_xml[0] - 1, 3), dtype=float)
    for k in range(nr_xml[2]):
        for j in range(nr_xml[1]):
            for i in range(nr_xml[0]):
                r_xsf[k, j, i, :] = np.multiply(
                    np.array([float(k % (nr_xml[2] - 1)) / (nr_xml[2] - 1),
                              float(j % (nr_xml[1] - 1)) / (nr_xml[1] - 1),
                              float(i % (nr_xml[0] - 1)) / (nr_xml[0] - 1)]), lat_vecs)
    r[:, :, :, :] = r_xsf[:-1, :-1, :-1, :]

    # Define an alternative grid which is used to perform the integrations. This can be identical or smaller as the
    # original grid but not larger
    nr_new_integration_domain, r_cartesian = generate_integration_box(r, r_cut)

    # Convert the cartesian coordinates to spherical coordinates for simplifying the integration with spherical
    # harmonics
    r_spherical = cart2sph_array(r_cartesian)

    # Define our radial basis functions, which are partially parameterized by precomputed vectors
    alphas = np.frombuffer(alpha_file.read_bytes()).reshape((n_max, l_max + 1))
    betas = np.frombuffer(beta_file.read_bytes()).reshape((n_max, n_max, l_max + 1))
    radial_basis_functions: RadialBasisFunctions = partial(g_basis, betas=betas, alphas=alphas)

    # Compute R_nl Y_lm for each point on the integration domain
    total_basis_array = precompute_basis_function(
        radial_basis_functions, real_spherical_harmonics_basis_functions, r_cartesian, r_spherical, n_max, l_max)

    # load the total charge density
    raw_filecontents = total_density_xml.read_text()
    xml_root = ET.fromstringlist(raw_filecontents)
    assert xml_root is not None
    xml_charge_density = xml_root.find('CHARGE-DENSITY')
    assert xml_charge_density is not None
    total_density_r = parse_xml_array(xml_charge_density, nr_xml, norm_const)

    orbital_files = {}
    total_files = {}

    # Compute the decomposition for each band
    assert len(orbital_densities_xml) == len(var_orbs)
    for orbital_density_xml, var_orb in zip(orbital_densities_xml, var_orbs):

        if var_orb.filled:
            filled_str = 'occ'
        else:
            filled_str = 'emp'

        # load the orbital density
        raw_filecontents = orbital_density_xml.read_text()
        xml_root = ET.fromstringlist(raw_filecontents)
        assert xml_root is not None
        xml_charge_density = xml_root.find('EFFECTIVE-POTENTIAL')
        assert xml_charge_density is not None
        rho_r = parse_xml_array(xml_charge_density, nr_xml, norm_const)

        # Bring the the density to the same integration domain as the precomputed basis, centered around the orbital's
        # center, making sure that the center is in within the unit cell
<<<<<<< HEAD
        assert var_orb.index is not None
        wfc_center_tmp = wannier_centers[var_orb.index-1]
=======
        assert band.index is not None
        wfc_center_tmp = wannier_centers[band.index - 1]
>>>>>>> 153796a2
        wfc_center = np.array([wfc_center_tmp[2] % lat_vecs[0], wfc_center_tmp[1] %
                               lat_vecs[1], wfc_center_tmp[0] % lat_vecs[2]])
        center_index = get_index(r, wfc_center)
        rho_r_new = translate_to_new_integration_domain(rho_r, center_index, nr_new_integration_domain)
        total_density_r_new = translate_to_new_integration_domain(
            total_density_r, center_index, nr_new_integration_domain)

        # compute the decomposition coefficients
        coefficients_orbital, coefficients_total = get_coefficients(
            rho_r_new, total_density_r_new, r_cartesian, total_basis_array)

        # save the decomposition coefficients in files
        orbital_file = f'coeff.orbital.{filled_str}.{var_orb.index}.npy'
        orbital_files[orbital_file] = coefficients_orbital.tobytes()
        total_file = f'coeff.total.{filled_str}.{var_orb.index}.npy'
        total_files[total_file] = coefficients_total.tobytes()

    return orbital_files, total_files


def parse_xml_array(
    xml_root: ET.Element, nr: Tuple[int, int, int], norm_const: float, retain_final_element: bool = False
) -> np.ndarray:
    """Load an array from an xml file.

    :param xml_root: The xml root containing the array
    :param norm_const: The normalization constant to multiply the array with (in our case 1/((Bohr radii)^3)
    :param string: The name of the field in the xml file that contains the array, in our case either
    'EFFECTIVE-POTENTIAL' or 'CHARGE-DENSITY'
    :param retain_final_element: If True, the array is returned in with periodic boundary conditions, i.e. the last
    element in each dimension is equal to the first element in each dimension. This is required for the xsf format.

    :return: The array
    """
    # Extract the array
    array_xml = np.zeros((nr[2], nr[1], nr[0]), dtype=float)

    for k in range(nr[2]):
        current_name = 'z.' + str(k % (nr[2] - 1) + 1)
        entry = xml_root.find(current_name)
        assert isinstance(entry, ET.Element)
        text = entry.text
        assert isinstance(text, str)
        rho_tmp = np.array(text.split(), dtype=float)
        for j in range(nr[1]):
            for i in range(nr[0]):
                array_xml[k, j, i] = rho_tmp[(j % (nr[1] - 1)) * (nr[0] - 1) + (i % (nr[0] - 1))]
    array_xml *= norm_const

    if retain_final_element:
        # the xsf format requires an array where the last element is equal to the first element in each dimension
        return array_xml
    else:
        return array_xml[:-1, :-1, :-1]<|MERGE_RESOLUTION|>--- conflicted
+++ resolved
@@ -206,13 +206,8 @@
 
         # Bring the the density to the same integration domain as the precomputed basis, centered around the orbital's
         # center, making sure that the center is in within the unit cell
-<<<<<<< HEAD
         assert var_orb.index is not None
-        wfc_center_tmp = wannier_centers[var_orb.index-1]
-=======
-        assert band.index is not None
-        wfc_center_tmp = wannier_centers[band.index - 1]
->>>>>>> 153796a2
+        wfc_center_tmp = wannier_centers[var_orb.index - 1]
         wfc_center = np.array([wfc_center_tmp[2] % lat_vecs[0], wfc_center_tmp[1] %
                                lat_vecs[1], wfc_center_tmp[0] % lat_vecs[2]])
         center_index = get_index(r, wfc_center)
