<<<<<<< HEAD
from __future__ import annotations

import string
from abc import ABC
from pathlib import Path
from typing import Any, Dict, Generic, List, Optional, TypeVar, Union
=======
"""Classes that define blocks of bands."""

from typing import Any, Dict, List, Optional, Union
>>>>>>> 153796a2

from ase_koopmans import Atoms
from ase_koopmans.io.wannier90 import (list_to_formatted_str,
                                       num_wann_from_projections,
                                       proj_string_to_dict)
<<<<<<< HEAD
from pydantic import (BaseModel, ConfigDict, Field, computed_field,
                      field_validator, model_validator)
from wannier90_input.models.parameters import Projection
=======
from pydantic import BaseModel, ConfigDict, model_validator
>>>>>>> 153796a2

from koopmans import calculators
from koopmans.utils import Spin


class BlockID(BaseModel):
    """The ID of a block of bands, which includes a label, filling, and spin."""

    label: Optional[str] = None
    filled: Optional[bool] = None
    spin: Spin = Spin.NONE
    model_config = ConfigDict(frozen=True)

    def __str__(self):
        if self.label is None:
            return ''
        return f'{self.label}_{self.spin}' if self.spin else self.label

    # Set label to 'occ' or 'emp' if filled is set but label is not
    @model_validator(mode='before')
    def set_label_from_filled(cls, data: Any):
        """Construct a label (if it is not provided) from the filling and spin arguments."""
        if isinstance(data, dict):
            if data.get('filled', None) is not None and data.get('label', None) is None:
                spin = data.get('spin', Spin.NONE)
                spin_label = f'_spin_{spin}' if spin != Spin.NONE else ''
                data['label'] = 'occ' + spin_label if data['filled'] else 'emp' + spin_label
        return data

    def filling(self):
        """Return a string indicating whether the block is occupied or empty."""
        if self.filled:
            return 'occ'
        elif self.filled is False:
            return 'emp'
        else:
            raise ValueError(f'The filling of block {str(self)} is not known')


<<<<<<< HEAD
class ProjectionsBlock(BaseModel):
    # This simple object contains the projections, filling, and spin corresponding to a block of bands

    num_wann: int
    filled: Optional[bool] = None
    spin: Spin = Spin.NONE
    label: Optional[str] = None
    num_bands: Optional[int] = None
    include_bands: Optional[List[int]] = None
    exclude_bands: Optional[List[int]] = None
    w90_calc: calculators.Wannier90Calculator | None = None

    model_config = ConfigDict(frozen=False, arbitrary_types_allowed=True)
=======
class ProjectionBlock(object):
    """A class that contains the projections, filling, and spin corresponding to a block of bands."""

    def __init__(self,
                 projections: List[Union[str, Dict[str, Any]]],
                 spin: SpinType = None,
                 name: Optional[str] = None,
                 num_wann: Optional[int] = None,
                 num_bands: Optional[int] = None,
                 include_bands: Optional[List[int]] = None,
                 exclude_bands: Optional[str] = None):

        self.projections = []
        for proj in projections:
            if isinstance(proj, str):
                proj = proj_string_to_dict(proj)
            self.projections.append(proj)
        self.id = BlockID(label=name, filled=None, spin=spin)
        self.num_wann = num_wann
        self.num_bands = num_bands
        self.include_bands = include_bands
        self.exclude_bands = exclude_bands
        self.w90_calc: calculators.Wannier90Calculator | None = None

    @property
    def spin(self):
        """Return the spin of the block."""
        return self.id.spin

    @property
    def name(self):
        """Return the name of the block."""
        return self.id.label
>>>>>>> 153796a2

    @property
    def id(self):
        return BlockID(label=self.label, filled=self.filled, spin=self.spin)

    def __len__(self) -> int:
        return self.num_wann

    def __bool__(self):
        # Return true if this ProjectionBlock is non-empty
        return len(self) > 0

    def __eq__(self, other):
        if isinstance(other, ProjectionsBlock):
            return self.__dict__ == other.__dict__
        return False

<<<<<<< HEAD
=======
    def todict(self) -> dict:
        """Convert a ProjectionBlock object to a dictionary."""
        dct = {k: v for k, v in self.__dict__.items()}
        dct.pop('w90_calc')
        dct['__koopmans_name__'] = self.__class__.__name__
        dct['__koopmans_module__'] = self.__class__.__module__
        return dct

>>>>>>> 153796a2
    @property
    def w90_kwargs(self) -> Dict[str, Any]:
        """Return the `Wannier90` keywords to provide when constructing a new calculator corresponding to this block."""
        kwargs = {}
        for key in ['num_wann', 'num_bands', 'exclude_bands']:
            val = getattr(self, key, None)
            if val is None and key != 'exclude_bands':
                raise AttributeError(
                    f'You must define `{self.__class__.__name__}.{key}` before requesting `w90_kwargs`')
            kwargs[key] = val
        if self.spin is not Spin.NONE:
            kwargs['spin'] = self.spin.value
        return kwargs

<<<<<<< HEAD

class ImplicitProjectionsBlock(ProjectionsBlock):
    """This class implements ProjectionsBlock with automated projections."""

    def split(self, groups: List[List[int]]) -> List[ImplicitProjectionsBlock]:
        # Sanity checking
        band_indices = [i for group in groups for i in group]
        if not len(band_indices) == len(set(band_indices)):
            raise ValueError('The provided groups contain duplicate band indices')

        assert self.include_bands is not None
        if not set(band_indices) == set(self.include_bands):
            raise ValueError('The provided groups do not span the same bands as this block of bands')

        # Construct the sub-groups
        blocks = []
        for letter, include_bands in zip(string.ascii_lowercase, groups):
            exclude_bands = [i for i in self.include_bands if i not in include_bands]
            new_block = ImplicitProjectionsBlock(num_wann=len(include_bands),
                                                 num_bands=len(include_bands) + len(exclude_bands),
                                                 spin=self.spin,
                                                 filled=self.filled,
                                                 label=self.label + letter if self.label else None,
                                                 include_bands=include_bands,
                                                 exclude_bands=exclude_bands)
            blocks.append(new_block)

        return blocks

    @property
    def w90_kwargs(self) -> Dict[str, Any]:
        # Returns the keywords to provide when constructing a new calculator corresponding to this block
        kwargs = super().w90_kwargs
        kwargs['auto_projections'] = True
        return kwargs


class ExplicitProjectionsBlock(ProjectionsBlock):
    """This class extends ProjectionsBlock to have explicit projections instead of simply num_wann."""

    projections: list[Projection]

    @property
    def w90_kwargs(self) -> Dict[str, Any]:
        kwargs = super().w90_kwargs
        kwargs['auto_projections'] = False
        kwargs['projections'] = [p.dict() for p in self.projections]
        return kwargs


ProjectionsBlockType = TypeVar('ProjectionsBlockType', bound=ProjectionsBlock)


class Projections(BaseModel, ABC, Generic[ProjectionsBlockType]):
    """
    This object is a collection of blocks of projections. In addition to the projections blocks themselves, it also
    stores system-wide properties such as how many extra conduction bands we have.
=======
    @classmethod
    def fromdict(cls, dct):
        """Construct a ProjectionBlock object from a dictionary."""
        return cls(**dct)


class ProjectionBlocks(object):
    """A collection of blocks of projections.

    In addition to the projections blocks themselves, it also stores system-wide properties such as how many extra
    conduction bands we have.
>>>>>>> 153796a2

    Whenever a user queries self.blocks (e.g. when they iterate over this object) it will first propagate these
    system-wide properties down to the individual ProjectionBlock objects. See self._populate_blocks() for more details.
    """

    blocks: list[ProjectionsBlockType]
    atoms: Atoms
    exclude_bands: Dict[Spin, List[int]] = Field(default_factory=lambda: {k: [] for k in Spin})
    num_extra_bands: Dict[Spin, int | None] = Field(default_factory=lambda: {k: 0 for k in Spin})
    num_occ_bands: Dict[Spin, int | None] = Field(default_factory=lambda: {k: None for k in Spin})

    model_config = ConfigDict(arbitrary_types_allowed=True)

    def __repr__(self) -> str:
        out = self.__class__.__name__
        for b in self.blocks:
            out += f'{b}\n                  '
        out = out.strip()
        out += ')'
        return out

    def __len__(self):
        # Count the number of non-empty "ProjectionBlock"s
        self._populate_blocks()
        return sum([1 for b in self.blocks if b])

    def __bool__(self):
        # Return true if this contains any non-empty "ProjectionBlock"s
        return len(self) > 0

    def __eq__(self, other):
        if isinstance(other, Projections):
            return self.__dict__ == other.__dict__
        return False

    def __getitem__(self, key):
        self._populate_blocks()
        return self.blocks[key]

    def __setitem__(self, key, value):
        self.blocks[key] = value

<<<<<<< HEAD
    def divisions(self, spin: Spin) -> List[int]:
        # This algorithm works out the size of individual "blocks" in the set of bands
=======
    def divisions(self, spin: Optional[str]) -> List[int]:
        """Work out the size of individual "blocks" in the set of bands."""
>>>>>>> 153796a2
        divs: List[int] = []
        excl_bands = set(self.exclude_bands[spin])
        for block in self.get_subset(spin):
            for excl_band in sorted(excl_bands):
                if sum(divs) == excl_band - 1:
                    excl_bands.remove(excl_band)
                    divs.append(1)
                elif excl_band > sum(divs) and excl_band <= sum(divs) + block.num_wann:
                    raise ValueError('The `Wannier90` excluded bands are mixed with a block of projections. '
                                     'Please redefine excluded_bands such that the remaining included bands are '
                                     'commensurate with the provided projections')
            divs.append(block.num_wann)
        assert len(excl_bands) == 0
        return divs

<<<<<<< HEAD
    def _populate_blocks(self):
        for spin in Spin:
=======
    @property
    def blocks(self):
        """Return all blocks of projections, with additional global information added to each block."""
        for spin in SpinOptions:
>>>>>>> 153796a2
            subset = self.get_subset(spin=spin)
            if len(subset) == 0:
                continue
            is_last = [False for _ in subset]
            is_last[-1] = True
            wann_counter = 1
            for iblock, (b, include_above) in enumerate(zip(subset, is_last)):
                # Construct num_bands
                b.num_bands = b.num_wann
                if include_above:
                    b.num_bands += self.num_extra_bands[spin]

                # Construct exclude_bands
                while wann_counter in self.exclude_bands[spin]:
                    wann_counter += 1
                band_indices = range(wann_counter, wann_counter + b.num_wann)
                wann_counter += b.num_wann
                if include_above:
                    # For the uppermost block we don't want to exclude any extra bands from the wannierization
                    upper_bound = max(band_indices)
                else:
                    upper_bound = self.num_bands(spin=spin)
                to_exclude = [i for i in range(1, upper_bound + 1) if i not in band_indices]
                b.include_bands = list(band_indices)
                if len(to_exclude) > 0:
                    b.exclude_bands = list_to_formatted_str(to_exclude)

                # Construct the ID
                spin_str = '' if spin == Spin.NONE else f'_spin_{spin.value}'
                b.label = f'block_{iblock + 1}{spin_str}'

    def __iter__(self):
        # Before returning all the blocks, add more global information such as exclude_bands
        self._populate_blocks()

        for b in self.blocks:
            yield b

<<<<<<< HEAD
    def get_subset(self, spin: Spin | str = 'both') -> List[ProjectionsBlockType]:
        return [b for b in self.blocks if (spin == 'both' or b.spin == spin)]

    def num_wann(self, spin: Spin | str = 'both') -> int:
        return sum([b.num_wann for b in self.get_subset(spin)])

    def num_bands(self, spin: Spin) -> int:
=======
    @classmethod
    def fromlist(cls,
                 list_of_projections: List[List[Union[str, Dict[str, Any]]]],
                 spins: List[SpinType],
                 atoms: Atoms):
        """Construct a ProjectionBlocks object from a list of projections."""
        if not all([isinstance(p, list) for p in list_of_projections]):
            raise ValueError('`list_of_projections` must be a list of lists')
        blocks: List[ProjectionBlock] = []
        blocks += [ProjectionBlock(p, s) for p, s in zip(list_of_projections, spins) if len(p) > 0]

        return cls(blocks, atoms)

    def get_subset(self, spin: Optional[str] = 'both') -> List[ProjectionBlock]:
        """Return all blocks with a particular spin."""
        return [b for b in self._blocks if (spin == 'both' or b.spin == spin)]

    def num_wann(self, spin: Optional[str] = 'both') -> int:
        """Return the number of Wannier functions in the entire system."""
        return sum([num_wann_from_projections(b.projections, self._atoms) for b in self.get_subset(spin)])

    def num_bands(self, spin: Optional[str] = None) -> int:
        """Return the number of bands in the entire system."""
>>>>>>> 153796a2
        nbands = self.num_wann(spin)
        nbands += len(self.exclude_bands[spin])
        num_extra_bands = self.num_extra_bands[spin]
        if num_extra_bands is None:
            raise ValueError(f"`num_extra_bands` is not set for spin = {spin}")
        nbands += num_extra_bands
        return nbands

    @property
<<<<<<< HEAD
    def to_merge(self) -> Dict[BlockID, List[ProjectionsBlockType]]:
        # Group the blocks by their correspondence to occupied/empty bands, and by their spin
        dct: Dict[BlockID, List[ProjectionsBlockType]] = {}
        for block in self:
=======
    def num_occ_bands(self):
        """The number of occupied bands in the entire system."""
        return self._num_occ_bands

    @num_occ_bands.setter
    def num_occ_bands(self, value: Dict[Optional[str], int]):
        self._num_occ_bands = value

    def todict(self) -> dict:
        """Convert a ProjectionBlocks object to a dictionary."""
        dct: Dict[str, Any] = {k: v for k, v in self.__dict__.items()}
        dct['__koopmans_name__'] = self.__class__.__name__
        dct['__koopmans_module__'] = self.__class__.__module__
        return dct

    @classmethod
    def fromdict(cls, dct):
        """Convert a dictionary to a ProjectionBlocks object."""
        new_bandblock = cls(dct.pop('_blocks'), dct.pop('_atoms'))
        for k, v in dct.items():
            if not hasattr(new_bandblock, k):
                raise AttributeError(k)
            setattr(new_bandblock, k, v)
        return new_bandblock

    @property
    def to_merge(self) -> Dict[BlockID, List[ProjectionBlock]]:
        """Determine the sets of blocks that should be merged with one another.

        Group the blocks by their correspondence to occupied/empty bands, and by their spin
        """
        dct: Dict[BlockID, List[ProjectionBlock]] = {}
        for block in self.blocks:
>>>>>>> 153796a2
            try:
                n_occ_bands = self.num_occ_bands[block.spin]
            except KeyError:
                raise AssertionError(
                    'Initialize `ProjectionBlocks.num_occ_bands` before calling `ProjectionBlocks.to_merge()`')
            if max(block.include_bands) <= n_occ_bands:
                filled = True
            elif min(block.include_bands) > n_occ_bands:
                filled = False
            else:
                raise ValueError('Block spans both occupied and empty manifolds')
            block_id = BlockID(filled=filled, spin=block.spin)
            if block_id in dct:
                dct[block_id].append(block)
            else:
                dct[block_id] = [block]
        return dct


class ExplicitProjections(Projections[ExplicitProjectionsBlock]):

    @classmethod
    def fromlist(cls,
                 list_of_projections: List[List[Union[str, Dict[str, Any]]]],
                 spins: List[Spin],
                 atoms: Atoms):

        if not all([isinstance(p, list) for p in list_of_projections]):
            raise ValueError('`list_of_projections` must be a list of lists')
        blocks = [ExplicitProjectionsBlock(projections=p, spin=s, num_wann=num_wann_from_projections(
            p, atoms)) for p, s in zip(list_of_projections, spins) if len(p) > 0]
        return cls(blocks=blocks, atoms=atoms)


class ImplicitProjections(Projections[ImplicitProjectionsBlock]):

    @classmethod
    def from_block_lengths(cls, lengths: List[int], spins: List[Spin], atoms: Atoms):
        blocks = [ImplicitProjectionsBlock(num_wann=nw, spin=s) for nw, s in zip(lengths, spins) if nw > 0]
        return cls(blocks=blocks, atoms=atoms)<|MERGE_RESOLUTION|>--- conflicted
+++ resolved
@@ -1,27 +1,15 @@
-<<<<<<< HEAD
+"""Classes that define blocks of bands."""
 from __future__ import annotations
 
 import string
 from abc import ABC
-from pathlib import Path
 from typing import Any, Dict, Generic, List, Optional, TypeVar, Union
-=======
-"""Classes that define blocks of bands."""
-
-from typing import Any, Dict, List, Optional, Union
->>>>>>> 153796a2
 
 from ase_koopmans import Atoms
 from ase_koopmans.io.wannier90 import (list_to_formatted_str,
-                                       num_wann_from_projections,
-                                       proj_string_to_dict)
-<<<<<<< HEAD
-from pydantic import (BaseModel, ConfigDict, Field, computed_field,
-                      field_validator, model_validator)
+                                       num_wann_from_projections)
+from pydantic import BaseModel, ConfigDict, Field, model_validator
 from wannier90_input.models.parameters import Projection
-=======
-from pydantic import BaseModel, ConfigDict, model_validator
->>>>>>> 153796a2
 
 from koopmans import calculators
 from koopmans.utils import Spin
@@ -61,9 +49,8 @@
             raise ValueError(f'The filling of block {str(self)} is not known')
 
 
-<<<<<<< HEAD
 class ProjectionsBlock(BaseModel):
-    # This simple object contains the projections, filling, and spin corresponding to a block of bands
+    """A class that contains the projections, filling, and spin corresponding to a block of bands."""
 
     num_wann: int
     filled: Optional[bool] = None
@@ -75,44 +62,10 @@
     w90_calc: calculators.Wannier90Calculator | None = None
 
     model_config = ConfigDict(frozen=False, arbitrary_types_allowed=True)
-=======
-class ProjectionBlock(object):
-    """A class that contains the projections, filling, and spin corresponding to a block of bands."""
-
-    def __init__(self,
-                 projections: List[Union[str, Dict[str, Any]]],
-                 spin: SpinType = None,
-                 name: Optional[str] = None,
-                 num_wann: Optional[int] = None,
-                 num_bands: Optional[int] = None,
-                 include_bands: Optional[List[int]] = None,
-                 exclude_bands: Optional[str] = None):
-
-        self.projections = []
-        for proj in projections:
-            if isinstance(proj, str):
-                proj = proj_string_to_dict(proj)
-            self.projections.append(proj)
-        self.id = BlockID(label=name, filled=None, spin=spin)
-        self.num_wann = num_wann
-        self.num_bands = num_bands
-        self.include_bands = include_bands
-        self.exclude_bands = exclude_bands
-        self.w90_calc: calculators.Wannier90Calculator | None = None
-
-    @property
-    def spin(self):
-        """Return the spin of the block."""
-        return self.id.spin
-
-    @property
-    def name(self):
-        """Return the name of the block."""
-        return self.id.label
->>>>>>> 153796a2
 
     @property
     def id(self):
+        """Return the ID of this block."""
         return BlockID(label=self.label, filled=self.filled, spin=self.spin)
 
     def __len__(self) -> int:
@@ -127,17 +80,6 @@
             return self.__dict__ == other.__dict__
         return False
 
-<<<<<<< HEAD
-=======
-    def todict(self) -> dict:
-        """Convert a ProjectionBlock object to a dictionary."""
-        dct = {k: v for k, v in self.__dict__.items()}
-        dct.pop('w90_calc')
-        dct['__koopmans_name__'] = self.__class__.__name__
-        dct['__koopmans_module__'] = self.__class__.__module__
-        return dct
-
->>>>>>> 153796a2
     @property
     def w90_kwargs(self) -> Dict[str, Any]:
         """Return the `Wannier90` keywords to provide when constructing a new calculator corresponding to this block."""
@@ -152,12 +94,12 @@
             kwargs['spin'] = self.spin.value
         return kwargs
 
-<<<<<<< HEAD
 
 class ImplicitProjectionsBlock(ProjectionsBlock):
     """This class implements ProjectionsBlock with automated projections."""
 
     def split(self, groups: List[List[int]]) -> List[ImplicitProjectionsBlock]:
+        """Split the block into sub-blocks according to their groupings."""
         # Sanity checking
         band_indices = [i for group in groups for i in group]
         if not len(band_indices) == len(set(band_indices)):
@@ -184,7 +126,7 @@
 
     @property
     def w90_kwargs(self) -> Dict[str, Any]:
-        # Returns the keywords to provide when constructing a new calculator corresponding to this block
+        """Return the `Wannier90` keywords to provide when constructing a new calculator corresponding to this block."""
         kwargs = super().w90_kwargs
         kwargs['auto_projections'] = True
         return kwargs
@@ -197,6 +139,7 @@
 
     @property
     def w90_kwargs(self) -> Dict[str, Any]:
+        """Return the `Wannier90` keywords to provide when constructing a new calculator corresponding to this block."""
         kwargs = super().w90_kwargs
         kwargs['auto_projections'] = False
         kwargs['projections'] = [p.dict() for p in self.projections]
@@ -207,25 +150,13 @@
 
 
 class Projections(BaseModel, ABC, Generic[ProjectionsBlockType]):
-    """
-    This object is a collection of blocks of projections. In addition to the projections blocks themselves, it also
+    """A collection of blocks of projections.
+
+    In addition to the projections blocks themselves, it also
     stores system-wide properties such as how many extra conduction bands we have.
-=======
-    @classmethod
-    def fromdict(cls, dct):
-        """Construct a ProjectionBlock object from a dictionary."""
-        return cls(**dct)
-
-
-class ProjectionBlocks(object):
-    """A collection of blocks of projections.
-
-    In addition to the projections blocks themselves, it also stores system-wide properties such as how many extra
-    conduction bands we have.
->>>>>>> 153796a2
-
-    Whenever a user queries self.blocks (e.g. when they iterate over this object) it will first propagate these
-    system-wide properties down to the individual ProjectionBlock objects. See self._populate_blocks() for more details.
+
+    Whenever a user iterates through this object it will first propagate these system-wide properties down
+    to the individual ProjectionBlock objects. See self._populate_blocks() for more details.
     """
 
     blocks: list[ProjectionsBlockType]
@@ -265,13 +196,8 @@
     def __setitem__(self, key, value):
         self.blocks[key] = value
 
-<<<<<<< HEAD
     def divisions(self, spin: Spin) -> List[int]:
-        # This algorithm works out the size of individual "blocks" in the set of bands
-=======
-    def divisions(self, spin: Optional[str]) -> List[int]:
         """Work out the size of individual "blocks" in the set of bands."""
->>>>>>> 153796a2
         divs: List[int] = []
         excl_bands = set(self.exclude_bands[spin])
         for block in self.get_subset(spin):
@@ -287,15 +213,9 @@
         assert len(excl_bands) == 0
         return divs
 
-<<<<<<< HEAD
     def _populate_blocks(self):
+        """Populate all blocks of projections with additional global information."""
         for spin in Spin:
-=======
-    @property
-    def blocks(self):
-        """Return all blocks of projections, with additional global information added to each block."""
-        for spin in SpinOptions:
->>>>>>> 153796a2
             subset = self.get_subset(spin=spin)
             if len(subset) == 0:
                 continue
@@ -334,39 +254,16 @@
         for b in self.blocks:
             yield b
 
-<<<<<<< HEAD
     def get_subset(self, spin: Spin | str = 'both') -> List[ProjectionsBlockType]:
+        """Return all blocks with a particular spin."""
         return [b for b in self.blocks if (spin == 'both' or b.spin == spin)]
 
     def num_wann(self, spin: Spin | str = 'both') -> int:
+        """Return the number of Wannier functions in the entire system."""
         return sum([b.num_wann for b in self.get_subset(spin)])
 
     def num_bands(self, spin: Spin) -> int:
-=======
-    @classmethod
-    def fromlist(cls,
-                 list_of_projections: List[List[Union[str, Dict[str, Any]]]],
-                 spins: List[SpinType],
-                 atoms: Atoms):
-        """Construct a ProjectionBlocks object from a list of projections."""
-        if not all([isinstance(p, list) for p in list_of_projections]):
-            raise ValueError('`list_of_projections` must be a list of lists')
-        blocks: List[ProjectionBlock] = []
-        blocks += [ProjectionBlock(p, s) for p, s in zip(list_of_projections, spins) if len(p) > 0]
-
-        return cls(blocks, atoms)
-
-    def get_subset(self, spin: Optional[str] = 'both') -> List[ProjectionBlock]:
-        """Return all blocks with a particular spin."""
-        return [b for b in self._blocks if (spin == 'both' or b.spin == spin)]
-
-    def num_wann(self, spin: Optional[str] = 'both') -> int:
-        """Return the number of Wannier functions in the entire system."""
-        return sum([num_wann_from_projections(b.projections, self._atoms) for b in self.get_subset(spin)])
-
-    def num_bands(self, spin: Optional[str] = None) -> int:
         """Return the number of bands in the entire system."""
->>>>>>> 153796a2
         nbands = self.num_wann(spin)
         nbands += len(self.exclude_bands[spin])
         num_extra_bands = self.num_extra_bands[spin]
@@ -376,46 +273,13 @@
         return nbands
 
     @property
-<<<<<<< HEAD
     def to_merge(self) -> Dict[BlockID, List[ProjectionsBlockType]]:
-        # Group the blocks by their correspondence to occupied/empty bands, and by their spin
+        """Determine the sets of blocks that should be merged with one another.
+
+        Group the blocks by their correspondence to occupied/empty bands, and by their spin
+        """
         dct: Dict[BlockID, List[ProjectionsBlockType]] = {}
         for block in self:
-=======
-    def num_occ_bands(self):
-        """The number of occupied bands in the entire system."""
-        return self._num_occ_bands
-
-    @num_occ_bands.setter
-    def num_occ_bands(self, value: Dict[Optional[str], int]):
-        self._num_occ_bands = value
-
-    def todict(self) -> dict:
-        """Convert a ProjectionBlocks object to a dictionary."""
-        dct: Dict[str, Any] = {k: v for k, v in self.__dict__.items()}
-        dct['__koopmans_name__'] = self.__class__.__name__
-        dct['__koopmans_module__'] = self.__class__.__module__
-        return dct
-
-    @classmethod
-    def fromdict(cls, dct):
-        """Convert a dictionary to a ProjectionBlocks object."""
-        new_bandblock = cls(dct.pop('_blocks'), dct.pop('_atoms'))
-        for k, v in dct.items():
-            if not hasattr(new_bandblock, k):
-                raise AttributeError(k)
-            setattr(new_bandblock, k, v)
-        return new_bandblock
-
-    @property
-    def to_merge(self) -> Dict[BlockID, List[ProjectionBlock]]:
-        """Determine the sets of blocks that should be merged with one another.
-
-        Group the blocks by their correspondence to occupied/empty bands, and by their spin
-        """
-        dct: Dict[BlockID, List[ProjectionBlock]] = {}
-        for block in self.blocks:
->>>>>>> 153796a2
             try:
                 n_occ_bands = self.num_occ_bands[block.spin]
             except KeyError:
@@ -436,23 +300,27 @@
 
 
 class ExplicitProjections(Projections[ExplicitProjectionsBlock]):
+    """A set of projections with explicitly specified projections."""
 
     @classmethod
     def fromlist(cls,
                  list_of_projections: List[List[Union[str, Dict[str, Any]]]],
                  spins: List[Spin],
                  atoms: Atoms):
-
+        """Create a set of projections from a list of projections."""
         if not all([isinstance(p, list) for p in list_of_projections]):
             raise ValueError('`list_of_projections` must be a list of lists')
         blocks = [ExplicitProjectionsBlock(projections=p, spin=s, num_wann=num_wann_from_projections(
             p, atoms)) for p, s in zip(list_of_projections, spins) if len(p) > 0]
+        # TODO achieve the above via a model validator to populate the projections
         return cls(blocks=blocks, atoms=atoms)
 
 
 class ImplicitProjections(Projections[ImplicitProjectionsBlock]):
+    """A set of projections with the projections specified only via num_wann."""
 
     @classmethod
     def from_block_lengths(cls, lengths: List[int], spins: List[Spin], atoms: Atoms):
+        """Construct a set of implicit projections purely from the number of Wannier orbitals."""
         blocks = [ImplicitProjectionsBlock(num_wann=nw, spin=s) for nw, s in zip(lengths, spins) if nw > 0]
         return cls(blocks=blocks, atoms=atoms)