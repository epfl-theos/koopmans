"""Module containing functions relating to pseudopotentials."""

import re
from itertools import chain
from pathlib import Path
from typing import Callable, Dict, List, OrderedDict, TypeVar, Union

from ase_koopmans import Atoms
from upf_tools import UPFDict

local_base_directory = (Path(__file__).parent / 'pseudopotentials').resolve()
local_libraries = set([str(f.parent.relative_to(local_base_directory))
                       for f in chain(local_base_directory.rglob('*.upf'),
                                      local_base_directory.rglob('*.UPF'))])


def pseudopotential_library_citations(library: str) -> List[str]:
    """Determine the appropriate citations for a pseudopotential library."""
    citations = []
    if library.startswith('SG15'):
        citations.append('Hamann2013')
        citations.append('Schlipf2015')
        if 'FR' in library:
            citations.append('Scherpelz2016')
    elif library.startswith('PseudoDojo'):
        citations.append('Hamann2013')
        citations.append('vanSetten2018')
    return citations


def element_from_pseudo_filename(filename: str) -> str:
    """Extract the element name from a pseudopotential filename."""
    splitname = re.split(r'\.|_|-', filename)[0]
    element = splitname[0].upper() + splitname[1:].lower()
    return element


def read_pseudo_file(filename: Path) -> UPFDict:
    """Read in settings from a .upf file."""
    if not filename.exists():
        raise FileNotFoundError(f'Could not find the pseudopotential file `{filename}`')

    upf = UPFDict.from_upf(filename)

    return upf


<<<<<<< HEAD
T = TypeVar('T', bound=Union[int, float])


def quantity_from_pseudos(atoms: Atoms, pseudopotentials: OrderedDict[str, UPFDict], extract_quantity: Callable[[UPFDict], T]) -> T:
    '''
    Determine the sum of a generic pseudopotential-related quantity across all atoms in the system
    '''

    quantities = {key: extract_quantity(psp) for key, psp in pseudopotentials.items()}
=======
def nelec_from_pseudos(atoms: Atoms, pseudopotentials: OrderedDict[str, UPFDict]) -> int:
    """Determine the number of electrons in the system using information from pseudopotential files."""
    valences_dct = {key: int(value['header']['z_valence']) for key, value in pseudopotentials.items()}
>>>>>>> 153796a2

    if len(set(atoms.get_tags())) > 1:
        labels = [s + str(t) if t > 0 else s for s, t in zip(atoms.symbols, atoms.get_tags())]
    else:
        labels = atoms.symbols

<<<<<<< HEAD
    quantity_by_atom: List[T] = [quantities[l] for l in labels]

    total: T = sum(quantity_by_atom[1:], start=quantity_by_atom[0])

    return total


def extract_zvalence(UPFDict) -> int:
    return int(UPFDict['header']['z_valence'])


def nelec_from_pseudos(atoms: Atoms, pseudopotentials: OrderedDict[str, UPFDict]) -> int:
    '''
    Determines the number of electrons in the system using information from pseudopotential files
    '''

    return quantity_from_pseudos(atoms, pseudopotentials, extract_zvalence)


def extract_nwfc(UPFDict) -> int:
    return sum([2 * int(wfc['l']) + 1 for wfc in UPFDict['pswfc']['chi']])


def nwfcs_from_pseudos(atoms: Atoms, pseudopotentials: OrderedDict[str, UPFDict]) -> int:
    '''
    Determines the number of wavefunctions in the system using information from pseudopotential files
    '''

    for psp in pseudopotentials.values():
        if psp['header'].get('number_of_wfc', 0) == 0:
            raise ValueError(f'The pseudopotential {psp.filename} does not contain wavefunctions')

    return quantity_from_pseudos(atoms, pseudopotentials, extract_nwfc)
=======
    valences = [valences_dct[label] for label in labels]
    return sum(valences)
>>>>>>> 153796a2


def expected_subshells(atoms: Atoms, pseudopotentials: OrderedDict[str, UPFDict]) -> Dict[str, List[str]]:
    """Determine which subshells will make up the valences of a set of pseudopotentials.

    Returns
    -------
    OrderedDict[str, List[str]]
        a dict mapping element names to a corresponding list of suborbitals that *might* be in the pseudopotential
        valence (depending on how many bands are included)
    """
    z_core_to_first_orbital = {0: '1s', 2: '2s', 4: '2p', 10: '3s', 12: '3p', 18: '3d', 28: '4s', 30: '4p',
                               36: '4d', 46: '4f', 60: '5s', 62: '5p', 68: '6s'}

    expected_orbitals = {}
    for atom in atoms:
        label = atom.symbol + str(atom.tag) if atom.tag > 0 else atom.symbol
        if label in expected_orbitals:
            continue
        z_core = atom.number - int(pseudopotentials[label]['header']['z_valence'])
        if z_core in z_core_to_first_orbital:
            first_orbital = z_core_to_first_orbital[z_core]
        else:
            raise ValueError(f'Failed to identify the subshells of the valence of `{pseudopotentials[label].filename}`')
        all_orbitals = list(z_core_to_first_orbital.values()) + ['5d', '6p', '6d']
        expected_orbitals[label] = sorted(all_orbitals[all_orbitals.index(first_orbital):])
    return expected_orbitals<|MERGE_RESOLUTION|>--- conflicted
+++ resolved
@@ -45,28 +45,19 @@
     return upf
 
 
-<<<<<<< HEAD
 T = TypeVar('T', bound=Union[int, float])
 
 
-def quantity_from_pseudos(atoms: Atoms, pseudopotentials: OrderedDict[str, UPFDict], extract_quantity: Callable[[UPFDict], T]) -> T:
-    '''
-    Determine the sum of a generic pseudopotential-related quantity across all atoms in the system
-    '''
-
+def quantity_from_pseudos(atoms: Atoms, pseudopotentials: OrderedDict[str, UPFDict],
+                          extract_quantity: Callable[[UPFDict], T]) -> T:
+    """Determine the number of electrons in the system using information from pseudopotential files."""
     quantities = {key: extract_quantity(psp) for key, psp in pseudopotentials.items()}
-=======
-def nelec_from_pseudos(atoms: Atoms, pseudopotentials: OrderedDict[str, UPFDict]) -> int:
-    """Determine the number of electrons in the system using information from pseudopotential files."""
-    valences_dct = {key: int(value['header']['z_valence']) for key, value in pseudopotentials.items()}
->>>>>>> 153796a2
 
     if len(set(atoms.get_tags())) > 1:
         labels = [s + str(t) if t > 0 else s for s, t in zip(atoms.symbols, atoms.get_tags())]
     else:
         labels = atoms.symbols
 
-<<<<<<< HEAD
     quantity_by_atom: List[T] = [quantities[l] for l in labels]
 
     total: T = sum(quantity_by_atom[1:], start=quantity_by_atom[0])
@@ -75,35 +66,27 @@
 
 
 def extract_zvalence(UPFDict) -> int:
+    """Determine the number of valence electrons from a pseudopotential file."""
     return int(UPFDict['header']['z_valence'])
 
 
 def nelec_from_pseudos(atoms: Atoms, pseudopotentials: OrderedDict[str, UPFDict]) -> int:
-    '''
-    Determines the number of electrons in the system using information from pseudopotential files
-    '''
-
+    """Determine the number of electrons in the system using information from pseudopotential files."""
     return quantity_from_pseudos(atoms, pseudopotentials, extract_zvalence)
 
 
 def extract_nwfc(UPFDict) -> int:
+    """Determine the number of wavefunctions from a pseudopotential file."""
     return sum([2 * int(wfc['l']) + 1 for wfc in UPFDict['pswfc']['chi']])
 
 
 def nwfcs_from_pseudos(atoms: Atoms, pseudopotentials: OrderedDict[str, UPFDict]) -> int:
-    '''
-    Determines the number of wavefunctions in the system using information from pseudopotential files
-    '''
-
+    """Determine the number of wavefunctions in the system using information from pseudopotential files."""
     for psp in pseudopotentials.values():
         if psp['header'].get('number_of_wfc', 0) == 0:
             raise ValueError(f'The pseudopotential {psp.filename} does not contain wavefunctions')
 
     return quantity_from_pseudos(atoms, pseudopotentials, extract_nwfc)
-=======
-    valences = [valences_dct[label] for label in labels]
-    return sum(valences)
->>>>>>> 153796a2
 
 
 def expected_subshells(atoms: Atoms, pseudopotentials: OrderedDict[str, UPFDict]) -> Dict[str, List[str]]:
