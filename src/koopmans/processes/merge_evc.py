"""Process for running merge_evc.x."""

from typing import List

import numpy as np
from pydantic import ConfigDict

from koopmans.files import File
<<<<<<< HEAD
from koopmans.kpoints import Kpoints
from koopmans.projections import ProjectionsBlock
=======
>>>>>>> 153796a2

from ._commandlinetool import CommandLineTool
from ._process import IOModel


class MergeEVCInputs(IOModel):
    """Input model for a `MergeEVCProcess`."""

    kgrid: List[int]
    src_files: List[File]
    dest_filename: str
    model_config = ConfigDict(arbitrary_types_allowed=True)


class MergeEVCOutputs(IOModel):
    """Output model for a `MergeEVCProcess`."""

    merged_file: File
    model_config = ConfigDict(arbitrary_types_allowed=True)


class MergeEVCProcess(CommandLineTool):
    """Commandline tool for running merge_evc.x."""

    input_model = MergeEVCInputs
    output_model = MergeEVCOutputs

    @property
    def command(self):
        """Return the command that this process runs."""
        input_files = [f'input_{i}.dat' for i in range(len(self.inputs.src_files))]
        return ' '.join([f'merge_evc.x -nr {np.prod(self.inputs.kgrid)}']
                        + [f'-i {f}' for f in input_files]
                        + [f'-o {self.inputs.dest_filename}'])

    def __init__(self, *args, **kwargs):
        super().__init__(*args, **kwargs)

        # Add src_files to those that we need to link
        for i, src_file in enumerate(self.inputs.src_files):
            self.linked_files[f'input_{i}.dat'] = src_file

    def _set_outputs(self):
        self.outputs = MergeEVCOutputs(merged_file=File(self, self.inputs.dest_filename))<|MERGE_RESOLUTION|>--- conflicted
+++ resolved
@@ -6,11 +6,6 @@
 from pydantic import ConfigDict
 
 from koopmans.files import File
-<<<<<<< HEAD
-from koopmans.kpoints import Kpoints
-from koopmans.projections import ProjectionsBlock
-=======
->>>>>>> 153796a2
 
 from ._commandlinetool import CommandLineTool
 from ._process import IOModel
