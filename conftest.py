from typing import Any, Dict

import pytest

from ase import Atoms
from ase.build import bulk, molecule
from ase.spacegroup import crystal
from koopmans import base_directory, testing
from koopmans.kpoints import Kpoints
from koopmans.projections import ProjectionBlocks


def pytest_addoption(parser):
    parser.addoption("--ci", action="store_true", default=False,
                     help="Run only those tests that do not require an installation of Quantum ESPRESSO")
    parser.addoption("--generate_benchmark", action="store_true", default=False, help="Generate new benchmark files")
    parser.addoption("--stumble", action="store_true", default=False,
                     help="Make the workflows deliberately crash and restart after each calculation, in order to test "
                     "that the code can restart at any stage")


@pytest.fixture
def datadir():
    # Returns the directory where various reference QE files are stored
    return base_directory / 'tests' / 'data'


def monkeypatch_bench(monkeypatch):
    # After each calculation is run, store the results in a json (one json per calculation)
    monkeypatch.setattr('koopmans.calculators.Wannier90Calculator', testing.BenchGenWannier90Calculator)
    monkeypatch.setattr('koopmans.calculators.PW2WannierCalculator', testing.BenchGenPW2WannierCalculator)
    monkeypatch.setattr('koopmans.calculators.Wann2KCPCalculator', testing.BenchGenWann2KCPCalculator)
    monkeypatch.setattr('koopmans.calculators.PhCalculator', testing.BenchGenPhCalculator)
    monkeypatch.setattr('koopmans.calculators.PWCalculator', testing.BenchGenPWCalculator)
    monkeypatch.setattr('koopmans.calculators.KoopmansCPCalculator', testing.BenchGenKoopmansCPCalculator)
    monkeypatch.setattr('koopmans.calculators.EnvironCalculator', testing.BenchGenEnvironCalculator)
    monkeypatch.setattr('koopmans.calculators.UnfoldAndInterpolateCalculator',
                        testing.BenchGenUnfoldAndInterpolateCalculator)
    monkeypatch.setattr('koopmans.calculators.Wann2KCCalculator', testing.BenchGenWann2KCCalculator)
    monkeypatch.setattr('koopmans.calculators.KoopmansScreenCalculator', testing.BenchGenKoopmansScreenCalculator)
    monkeypatch.setattr('koopmans.calculators.KoopmansHamCalculator', testing.BenchGenKoopmansHamCalculator)
    monkeypatch.setattr('koopmans.calculators.ProjwfcCalculator', testing.BenchGenProjwfcCalculator)


def monkeypatch_mock(monkeypatch):
    # Replace calculators with mock versions that obtain results from the database
    monkeypatch.setattr('koopmans.calculators.KoopmansCPCalculator', testing.MockKoopmansCPCalculator)
    monkeypatch.setattr('koopmans.calculators.Wannier90Calculator', testing.MockWannier90Calculator)
    monkeypatch.setattr('koopmans.calculators.PW2WannierCalculator', testing.MockPW2WannierCalculator)
    monkeypatch.setattr('koopmans.calculators.Wann2KCPCalculator', testing.MockWann2KCPCalculator)
    monkeypatch.setattr('koopmans.calculators.PhCalculator', testing.MockPhCalculator)
    monkeypatch.setattr('koopmans.calculators.PWCalculator', testing.MockPWCalculator)
    monkeypatch.setattr('koopmans.calculators.KoopmansCPCalculator', testing.MockKoopmansCPCalculator)
    monkeypatch.setattr('koopmans.calculators.EnvironCalculator', testing.MockEnvironCalculator)
    monkeypatch.setattr('koopmans.calculators.UnfoldAndInterpolateCalculator',
                        testing.MockUnfoldAndInterpolateCalculator)
    monkeypatch.setattr('koopmans.calculators.Wann2KCCalculator', testing.MockWann2KCCalculator)
    monkeypatch.setattr('koopmans.calculators.KoopmansScreenCalculator', testing.MockKoopmansScreenCalculator)
    monkeypatch.setattr('koopmans.calculators.KoopmansHamCalculator', testing.MockKoopmansHamCalculator)
    monkeypatch.setattr('koopmans.calculators.ProjwfcCalculator', testing.MockProjwfcCalculator)

    # Workflows
    monkeypatch.setattr('koopmans.workflows.KoopmansDSCFWorkflow', testing.MockKoopmansDSCFWorkflow)
    monkeypatch.setattr('koopmans.workflows.WannierizeWorkflow', testing.MockWannierizeWorkflow)


def monkeypatch_check(monkeypatch):
    # Replace calculators with versions that double-check their results against
    monkeypatch.setattr('koopmans.calculators.KoopmansCPCalculator', testing.CheckKoopmansCPCalculator)
    monkeypatch.setattr('koopmans.calculators.Wannier90Calculator', testing.CheckWannier90Calculator)
    monkeypatch.setattr('koopmans.calculators.PW2WannierCalculator', testing.CheckPW2WannierCalculator)
    monkeypatch.setattr('koopmans.calculators.Wann2KCPCalculator', testing.CheckWann2KCPCalculator)
    monkeypatch.setattr('koopmans.calculators.PhCalculator', testing.CheckPhCalculator)
    monkeypatch.setattr('koopmans.calculators.PWCalculator', testing.CheckPWCalculator)
    monkeypatch.setattr('koopmans.calculators.KoopmansCPCalculator', testing.CheckKoopmansCPCalculator)
    monkeypatch.setattr('koopmans.calculators.EnvironCalculator', testing.CheckEnvironCalculator)
    monkeypatch.setattr('koopmans.calculators.UnfoldAndInterpolateCalculator',
                        testing.CheckUnfoldAndInterpolateCalculator)
    monkeypatch.setattr('koopmans.calculators.Wann2KCCalculator', testing.CheckWann2KCCalculator)
    monkeypatch.setattr('koopmans.calculators.KoopmansScreenCalculator', testing.CheckKoopmansScreenCalculator)
    monkeypatch.setattr('koopmans.calculators.KoopmansHamCalculator', testing.CheckKoopmansHamCalculator)
    monkeypatch.setattr('koopmans.calculators.ProjwfcCalculator', testing.CheckProjwfcCalculator)


def monkeypatch_stumble(monkeypatch):
    monkeypatch.setattr('koopmans.workflows.WannierizeWorkflow', testing.StumblingWannierizeWorkflow)
    monkeypatch.setattr('koopmans.workflows.KoopmansDSCFWorkflow', testing.StumblingKoopmansDSCFWorkflow)
    monkeypatch.setattr('koopmans.workflows.SinglepointWorkflow', testing.StumblingSinglepointWorkflow)
    monkeypatch.setattr('koopmans.workflows.ConvergenceWorkflow', testing.StumblingConvergenceWorkflow)
    monkeypatch.setattr('koopmans.workflows.FoldToSupercellWorkflow', testing.StumblingFoldToSupercellWorkflow)
    monkeypatch.setattr('koopmans.workflows.DFTCPWorkflow', testing.StumblingDFTCPWorkflow)
    monkeypatch.setattr('koopmans.workflows.DFTPhWorkflow', testing.StumblingDFTPhWorkflow)
    monkeypatch.setattr('koopmans.workflows.DFTPWWorkflow', testing.StumblingDFTPWWorkflow)
    monkeypatch.setattr('koopmans.workflows.DeltaSCFWorkflow', testing.StumblingDeltaSCFWorkflow)
    monkeypatch.setattr('koopmans.workflows.KoopmansDFPTWorkflow', testing.StumblingKoopmansDFPTWorkflow)
    monkeypatch.setattr('koopmans.workflows.UnfoldAndInterpolateWorkflow',
                        testing.StumblingUnfoldAndInterpolateWorkflow)
    # When running with stumble mode, we want to check our results against the benchmarks by using CheckCalcs
    monkeypatch_check(monkeypatch)


@pytest.fixture
def tutorial_patch(monkeypatch, pytestconfig):
    # For the tutorials...
    if pytestconfig.getoption('generate_benchmark'):
        # when generating benchmarks, use BenchCalcs
        monkeypatch_bench(monkeypatch)
    elif pytestconfig.getoption('stumble'):
        # when testing recovery from a crash, use StumblingWorkflows
        monkeypatch_stumble(monkeypatch)
    else:
        # we use MockCalcs when running our tests on github, OR if the user is running locally
        monkeypatch_mock(monkeypatch)


@pytest.fixture
def workflow_patch(monkeypatch, pytestconfig):
    # For tests involving the workflow...
    if pytestconfig.getoption('generate_benchmark'):
        # when generating benchmarks, use BenchCalcs
        monkeypatch_bench(monkeypatch)
    elif pytestconfig.getoption('stumble'):
        # when testing recovery from a crash, use StumblingWorkflows
        monkeypatch_stumble(monkeypatch)
    else:
        # we use MockCalcs when running our tests on github, OR if the user is running locally
        monkeypatch_mock(monkeypatch)


@pytest.fixture
def ui_patch(monkeypatch, pytestconfig):
    # For tests involving the UI python routines only...
    if pytestconfig.getoption('generate_benchmark'):
        # when generating benchmarks, use BenchCalcs
        monkeypatch_bench(monkeypatch)
    elif pytestconfig.getoption('stumble'):
        # when testing recovery from a crash, use StumblingWorkflows
        monkeypatch_stumble(monkeypatch)
    else:
        # we can run the calculations directly when running our tests on github, OR if the user is running locally
        pass


@pytest.fixture
def espresso_patch(monkeypatch, pytestconfig):
    # For tests involving Quantum ESPRESSO...
    if pytestconfig.getoption('generate_benchmark'):
        # when generating benchmarks, use BenchCalcs
        monkeypatch_bench(monkeypatch)
    elif pytestconfig.getoption('stumble'):
        # when testing recovery from a crash, use StumblingWorkflows
        monkeypatch_stumble(monkeypatch)
    elif pytestconfig.getoption('ci'):
        # when running our tests on github, these tests shold not be called!
        raise ValueError('These tests cannot be run with --ci')
    else:
        # when the user is running locally, use CheckCalcs
        monkeypatch_check(monkeypatch)


@pytest.fixture
def sys2file(capsys, tmp_path):
    # Run the test
    yield

    # Write stdout and stderr to file
    out, err = capsys.readouterr()
    if out or err:
        with open(tmp_path.with_suffix('.stdout'), 'w') as f:
            f.write(out)
            f.write(err)


@pytest.fixture
def water() -> Dict[str, Any]:
    # water
    return {'atoms': molecule('H2O', vacuum=5.0, pbc=False),
            'ecutwfc': 20.0,
<<<<<<< HEAD
            'nbnd': 5}
=======
            'nbnd': 5}  # calculator_parameters': {'kcp': {'ecutwfc': 20.0, 'nbnd': 5}}}
>>>>>>> 6f0f62f4


@pytest.fixture
def silicon() -> Dict[str, Any]:
    # bulk silicon
    si: Atoms = bulk('Si')
    pdict = [{'fsite': [0.25, 0.25, 0.25], 'ang_mtm': 'sp3'}]
    si_projs = ProjectionBlocks.fromprojections([pdict, pdict], fillings=[True, False], spins=[None, None], atoms=si)
    kpoints = Kpoints(grid=[2, 2, 2], path='GXG', cell=si.cell)
    return {'atoms': si,
            'calculator_parameters': {'pw': {'nbnd': 10},
                                      'w90_emp': {'dis_froz_max': 10.6, 'dis_win_max': 16.9}
                                      },
            'plotting': {'Emin': -10, 'Emax': 4, 'degauss': 0.5},
            'projections': si_projs,
            'kpoints': kpoints,
            'ecutwfc': 40.0,
            'smooth_int_factor': 2}


@pytest.fixture
def ozone() -> Dict[str, Any]:
    # ozone
    return {'atoms': molecule('O3', vacuum=5.0, pbc=False),
            'calculator_parameters': {'pw': {'ecutwfc': 20.0, 'nbnd': 10}}}


@pytest.fixture
def tio2() -> Dict[str, Any]:
    # rutile TiO2
    a = 4.6
    c = 2.95
    atoms: Atoms = crystal(['Ti', 'O'], basis=[(0, 0, 0), (0.3, 0.3, 0.0)],
                           spacegroup=136, cellpar=[a, a, c, 90, 90, 90])

    projs = ProjectionBlocks.fromprojections([["Ti:l=0"], ["Ti:l=1"], ["O:l=0"], ["O:l=1"], ["Ti:l=2"]],
                                             fillings=[True, True, True, True, False],
                                             spins=[None, None, None, None, None],
                                             atoms=atoms)

    kpoints = Kpoints(grid=[2, 2, 2], path='GXG', cell=atoms.cell)
    return {'atoms': atoms,
            'calculator_parameters': {'pw': {'nbnd': 34}},
            'projections': projs,
            'kpoints': kpoints,
            'ecutwfc': 40.0}


@pytest.fixture
def gaas() -> Dict[str, Any]:
    # bulk gallium arsenide
    atoms: Atoms = bulk('GaAs', crystalstructure='zincblende', a=5.6536)
    gaas_projs = ProjectionBlocks.fromprojections([["Ga: d"], ["As: sp3"], ["Ga: sp3"]],
                                                  fillings=[True, True, False],
                                                  spins=[None, None, None],
                                                  atoms=atoms)
    kpoints = Kpoints(grid=[2, 2, 2])
    return {'atoms': atoms,
            'calculator_parameters': {'pw': {'nbnd': 45},
                                      'w90_emp': {'dis_froz_max': 14.6, 'dis_win_max': 18.6}
                                      },
            'ecutwfc': 40.0,
            'smooth_int_factor': 4,
            'plotting': {'degauss': 0.5},
            'projections': gaas_projs,
            'kpoints': kpoints}<|MERGE_RESOLUTION|>--- conflicted
+++ resolved
@@ -176,11 +176,7 @@
     # water
     return {'atoms': molecule('H2O', vacuum=5.0, pbc=False),
             'ecutwfc': 20.0,
-<<<<<<< HEAD
             'nbnd': 5}
-=======
-            'nbnd': 5}  # calculator_parameters': {'kcp': {'ecutwfc': 20.0, 'nbnd': 5}}}
->>>>>>> 6f0f62f4
 
 
 @pytest.fixture
