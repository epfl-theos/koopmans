--- conflicted
+++ resolved
@@ -82,11 +82,7 @@
  "command": {
   "mpi_command": "mpirun -np 8",
   "_path": {
-<<<<<<< HEAD
-   "__path__": "/home/elinscott/code/koopmans/bin"
-=======
    "__path__": "../../../../../bin"
->>>>>>> 6f0f62f4
   },
   "executable": "wann2kcp.x",
   "_flags": "",
