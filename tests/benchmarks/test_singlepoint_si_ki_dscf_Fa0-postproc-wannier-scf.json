--- conflicted
+++ resolved
@@ -2,12 +2,6 @@
  "_parameters": {
   "conv_thr": 1.6e-08,
   "tot_charge": 0,
-<<<<<<< HEAD
-  "pseudo_dir": {
-   "__path__": "../../../../../pseudos/pseudo_dojo_standard_v0.4.1/pbe"
-  },
-=======
->>>>>>> 6f0f62f4
   "ecutwfc": 40.0,
   "nspin": 1,
   "kpts": [
@@ -19,7 +13,7 @@
    "Si": "Si.upf"
   },
   "pseudo_dir": {
-   "__path__": "../../../../../pseudos/sg15_v1.2/pbe"
+   "__path__": "../../../../../pseudos/pseudo_dojo_standard_v0.4.1/pbe"
   },
   "gamma_only": false,
   "koffset": [
@@ -113,11 +107,7 @@
   "postfix": "",
   "mpi_command": "mpirun -np 8",
   "_path": {
-<<<<<<< HEAD
-   "__path__": "/home/elinscott/code/koopmans/bin"
-=======
    "__path__": "../../../../bin"
->>>>>>> 6f0f62f4
   },
   "executable": "pw.x",
   "_flags": "",
