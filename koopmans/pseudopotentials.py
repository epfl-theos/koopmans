"""

Module containing functions relating to pseudopotentials

Written by Edward Linscott Jan 2020
Moved into _utils Aug 2021
Split into a separate module Sep 2021

"""

import os
import re
import json
from itertools import chain
from pathlib import Path
from dataclasses import dataclass
from typing import Dict, Optional, List
import xml.etree.ElementTree as ET
from ase import Atoms


@dataclass
class Pseudopotential:
    name: str
    element: str
    path: Path
    functional: str
    library: str
    kind: str
    citations: List[str]
    cutoff_wfc: Optional[float] = None
    cutoff_rho: Optional[float] = None


pseudos_directory = Path(__file__).parents[1] / 'pseudos'

# A database containing all the available pseudopotentials
pseudo_database = []
for pseudo_file in chain(pseudos_directory.rglob('*.UPF'), pseudos_directory.rglob('*.upf')):
    name = pseudo_file.name
    splitname = re.split(r'\.|_|-', name)[0]
    element = splitname[0].upper() + splitname[1:].lower()
    library = pseudo_file.parents[1].name
    functional = pseudo_file.parent.name
    citations = []

    kwargs = {}
    if library.startswith('sssp'):
        [json_name] = list(pseudo_file.parent.glob('*.json'))
        metadata = json.load(open(json_name, 'r'))[element]
        original_library = metadata['pseudopotential'].replace('SG15', 'sg15').replace('Dojo', 'pseudo_dojo')
        if original_library.startswith('sg15') or original_library.startswith('pseudo_dojo'):
            kind = 'norm-conserving'
        elif original_library.startswith('GBRV') or original_library in ['031US', '100US', 'THEOS']:
            kind = 'ultrasoft'
        elif 'PAW' in original_library or original_library == 'Wentzcovitch':
            kind = 'projector-augmented wave'
        else:
            raise ValueError(f'Unrecognised library {original_library}')
        citations += ['Lehaeghere2016', 'Prandini2018']
        for key in ['cutoff_wfc', 'cutoff_rho']:
            kwargs[key] = metadata[key]
    else:
        original_library = library
        if original_library.startswith('sg15') or original_library.startswith('pseudo_dojo'):
            kind = 'norm-conserving'
        else:
            kind = 'unknown'

    if original_library.startswith('sg15'):
        citations.append('Hamann2013')
        citations.append('Schlipf2015')
        if 'relativistic' in original_library:
            citations.append('Scherpelz2016')
    elif original_library.startswith('pseudo_dojo'):
        citations.append('Hamann2013')

    pseudo_database.append(Pseudopotential(name, element, pseudo_file.parent, functional, library, kind, citations))


def pseudos_library_directory(pseudo_library: str, base_functional: str) -> Path:
    return pseudos_directory / pseudo_library / base_functional


def fetch_pseudo(**kwargs):
    matches = [psp for psp in pseudo_database if all([getattr(psp, k) == v for k, v in kwargs.items()])]
    request_str = ', '.join([f'{k} = {v}' for k, v in kwargs.items()])
    if len(matches) == 0:
        raise ValueError('Could not find a pseudopotential in the database matching ' + request_str)
    elif len(matches) > 1:
        raise ValueError('Found multiple pseudopotentials in the database matching ' + request_str)
    else:
        return matches[0]


def read_pseudo_file(fd):
    '''

    Reads in settings from a .upf file using XML parser

    '''

    upf = ET.parse(fd).getroot()

    return upf


<<<<<<< HEAD
def nelec_from_pseudo(pseudo_file: Path) -> int:
    return int(float(read_pseudo_file(pseudo_file).find('PP_HEADER').get('z_valence')))
=======
def valence_from_pseudo(filename: str, pseudo_dir: Optional[Path] = None) -> int:
    '''
    Determines the valence of a pseudopotential
    '''

    # Works out the pseudo directory (pseudo_dir is given precedence over $ESPRESSO_PSEUDO)
    if pseudo_dir is None:
        if 'ESPRESSO_PSEUDO' in os.environ:
            pseudo_dir = Path(os.environ['ESPRESSO_PSEUDO'])
        else:
            pseudo_dir = Path.cwd()
    elif isinstance(pseudo_dir, str):
        pseudo_dir = Path(pseudo_dir)

    return int(float(read_pseudo_file(pseudo_dir / filename).find('PP_HEADER').get('z_valence')))
>>>>>>> 5696d9b0


def nelec_from_pseudos(atoms: Atoms, pseudopotentials: Dict[str, str],
                       pseudo_dir: Optional[Path] = None) -> int:
    '''
    Determines the number of electrons in the system using information from pseudopotential files
    '''

<<<<<<< HEAD
    valences_dct = {key: nelec_from_pseudo(pseudo_dir / value) for key, value in pseudopotentials.items()}
=======
    valences_dct = {key: valence_from_pseudo(value, pseudo_dir) for key, value in pseudopotentials.items()}
>>>>>>> 5696d9b0

    if len(set(atoms.get_tags())) > 1:
        labels = [s + str(t) if t > 0 else s for s, t in zip(atoms.symbols, atoms.get_tags())]
    else:
        labels = atoms.symbols

    valences = [valences_dct[l] for l in labels]
    return sum(valences)<|MERGE_RESOLUTION|>--- conflicted
+++ resolved
@@ -105,10 +105,6 @@
     return upf
 
 
-<<<<<<< HEAD
-def nelec_from_pseudo(pseudo_file: Path) -> int:
-    return int(float(read_pseudo_file(pseudo_file).find('PP_HEADER').get('z_valence')))
-=======
 def valence_from_pseudo(filename: str, pseudo_dir: Optional[Path] = None) -> int:
     '''
     Determines the valence of a pseudopotential
@@ -124,7 +120,6 @@
         pseudo_dir = Path(pseudo_dir)
 
     return int(float(read_pseudo_file(pseudo_dir / filename).find('PP_HEADER').get('z_valence')))
->>>>>>> 5696d9b0
 
 
 def nelec_from_pseudos(atoms: Atoms, pseudopotentials: Dict[str, str],
@@ -133,11 +128,7 @@
     Determines the number of electrons in the system using information from pseudopotential files
     '''
 
-<<<<<<< HEAD
-    valences_dct = {key: nelec_from_pseudo(pseudo_dir / value) for key, value in pseudopotentials.items()}
-=======
     valences_dct = {key: valence_from_pseudo(value, pseudo_dir) for key, value in pseudopotentials.items()}
->>>>>>> 5696d9b0
 
     if len(set(atoms.get_tags())) > 1:
         labels = [s + str(t) if t > 0 else s for s, t in zip(atoms.symbols, atoms.get_tags())]
