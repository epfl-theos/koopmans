"""

Module containing functions relating to pseudopotentials

Written by Edward Linscott Jan 2020
Moved into _utils Aug 2021
Split into a separate module Sep 2021

"""

from dataclasses import dataclass
from itertools import chain
import json
import os
from pathlib import Path
<<<<<<< HEAD
from dataclasses import dataclass
from typing import Dict, Optional, List, Any
from upf_to_json import upf_to_json
=======
import re
from typing import Any, Dict, List, Optional

from upf_to_json import upf_to_json

>>>>>>> 5b0bf6fc
from ase import Atoms


@dataclass
class Pseudopotential:
    name: str
    element: str
    path: Path
    functional: str
    library: str
    kind: str
    citations: List[str]
    cutoff_wfc: Optional[float] = None
    cutoff_rho: Optional[float] = None


pseudos_directory = Path(__file__).parents[1] / 'pseudos'

# A database containing all the available pseudopotentials
pseudo_database: List[Pseudopotential] = []
for pseudo_file in chain(pseudos_directory.rglob('*.UPF'), pseudos_directory.rglob('*.upf')):
    name = pseudo_file.name
    splitname = re.split(r'\.|_|-', name)[0]
    element = splitname[0].upper() + splitname[1:].lower()
    library = pseudo_file.parents[1].name
    functional = pseudo_file.parent.name
    citations: List[str] = []

    kwargs = {}
    if library.startswith('sssp'):
        [json_name] = list(pseudo_file.parent.glob('*.json'))
        metadata = json.load(open(json_name, 'r'))[element]
        original_library = metadata['pseudopotential'].replace('SG15', 'sg15').replace('Dojo', 'pseudo_dojo')
        if original_library.startswith('sg15') or original_library.startswith('pseudo_dojo'):
            kind = 'norm-conserving'
        elif original_library.startswith('GBRV') or original_library in ['031US', '100US', 'THEOS']:
            kind = 'ultrasoft'
        elif 'PAW' in original_library or original_library == 'Wentzcovitch':
            kind = 'projector-augmented wave'
        else:
            raise ValueError(f'Unrecognized library {original_library}')
        citations += ['Lehaeghere2016', 'Prandini2018']
        for key in ['cutoff_wfc', 'cutoff_rho']:
            kwargs[key] = metadata[key]
    else:
        original_library = library
        if original_library.startswith('sg15') or original_library.startswith('pseudo_dojo'):
            kind = 'norm-conserving'
        else:
            kind = 'unknown'

    if original_library.startswith('sg15'):
        citations.append('Hamann2013')
        citations.append('Schlipf2015')
        if 'relativistic' in original_library:
            citations.append('Scherpelz2016')
    elif original_library.startswith('pseudo_dojo'):
        citations.append('Hamann2013')

    pseudo_database.append(Pseudopotential(name, element, pseudo_file.parent,
                           functional, library, kind, citations, **kwargs))


def pseudos_library_directory(pseudo_library: str, base_functional: str) -> Path:
    return pseudos_directory / pseudo_library / base_functional


def fetch_pseudo(**kwargs: Any) -> Pseudopotential:
    matches = [psp for psp in pseudo_database if all([getattr(psp, k) == v for k, v in kwargs.items()])]
    request_str = ', '.join([f'{k} = {v}' for k, v in kwargs.items()])
    if len(matches) == 0:
        raise ValueError('Could not find a pseudopotential in the database matching ' + request_str)
    elif len(matches) > 1:
        raise ValueError('Found multiple pseudopotentials in the database matching ' + request_str)
    else:
        return matches[0]


def read_pseudo_file(filename: Path) -> Dict[str, Any]:
    '''

    Reads in settings from a .upf file

    '''

<<<<<<< HEAD
    upf = upf_to_json(open(filename, 'r').read(), filename.name)
=======
    upf: Dict[str, Any] = upf_to_json(open(filename, 'r').read(), filename.name)
>>>>>>> 5b0bf6fc

    return upf['pseudo_potential']


def valence_from_pseudo(filename: str, pseudo_dir: Optional[Path] = None) -> int:
    '''
    Determines the valence of a pseudopotential
    '''

    # Works out the pseudo directory (pseudo_dir is given precedence over $ESPRESSO_PSEUDO)
    if pseudo_dir is None:
        if 'ESPRESSO_PSEUDO' in os.environ:
            pseudo_dir = Path(os.environ['ESPRESSO_PSEUDO'])
        else:
            pseudo_dir = Path.cwd()
    elif isinstance(pseudo_dir, str):
        pseudo_dir = Path(pseudo_dir)

    return int(read_pseudo_file(pseudo_dir / filename)['header']['z_valence'])


def nelec_from_pseudos(atoms: Atoms, pseudopotentials: Dict[str, str],
                       pseudo_dir: Optional[Path] = None) -> int:
    '''
    Determines the number of electrons in the system using information from pseudopotential files
    '''

    valences_dct = {key: valence_from_pseudo(value, pseudo_dir) for key, value in pseudopotentials.items()}

    if len(set(atoms.get_tags())) > 1:
        labels = [s + str(t) if t > 0 else s for s, t in zip(atoms.symbols, atoms.get_tags())]
    else:
        labels = atoms.symbols

    valences = [valences_dct[l] for l in labels]
    return sum(valences)


def expected_subshells(atoms: Atoms, pseudopotentials: Dict[str, str],
                       pseudo_dir: Optional[Path] = None) -> Dict[str, List[str]]:
    """
    Determine which subshells will make up the valences of a set of pseudopotentials.

    Returns
    -------
    Dict[str, List[str]]
        a dict mapping element names to a corresponding list of suborbitals that *might* be in the pseudopotential
        valence (depending on how many bands are included)

    """

    z_core_to_first_orbital = {0: '1s', 2: '2s', 4: '2p', 10: '3s', 12: '3p', 18: '3d', 28: '4s', 30: '4p',
                               36: '4d', 46: '4f', 60: '5s', 62: '5p', 68: '6s'}

    expected_orbitals = {}
    for atom in atoms:
        if atom.symbol in expected_orbitals:
            continue
        pseudo_file = pseudopotentials[atom.symbol]
        z_core = atom.number - valence_from_pseudo(pseudo_file, pseudo_dir)
        if z_core in z_core_to_first_orbital:
            first_orbital = z_core_to_first_orbital[z_core]
        else:
            raise ValueError(f'Failed to identify the subshells of the valence of {pseudo_file}')
        all_orbitals = list(z_core_to_first_orbital.values()) + ['5d', '6p', '6d']
        expected_orbitals[atom.symbol] = sorted(all_orbitals[all_orbitals.index(first_orbital):])
    return expected_orbitals<|MERGE_RESOLUTION|>--- conflicted
+++ resolved
@@ -13,17 +13,11 @@
 import json
 import os
 from pathlib import Path
-<<<<<<< HEAD
-from dataclasses import dataclass
-from typing import Dict, Optional, List, Any
-from upf_to_json import upf_to_json
-=======
 import re
 from typing import Any, Dict, List, Optional
 
 from upf_to_json import upf_to_json
 
->>>>>>> 5b0bf6fc
 from ase import Atoms
 
 
@@ -109,11 +103,7 @@
 
     '''
 
-<<<<<<< HEAD
-    upf = upf_to_json(open(filename, 'r').read(), filename.name)
-=======
     upf: Dict[str, Any] = upf_to_json(open(filename, 'r').read(), filename.name)
->>>>>>> 5b0bf6fc
 
     return upf['pseudo_potential']
 
