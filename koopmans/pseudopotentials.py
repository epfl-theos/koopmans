"""

Module containing functions relating to pseudopotentials

Written by Edward Linscott Jan 2020
Moved into _utils Aug 2021
Split into a separate module Sep 2021

"""

import os
import re
import json
from itertools import chain
from pathlib import Path
from dataclasses import dataclass
from typing import Dict, Optional, List
import xml.etree.ElementTree as ET
from ase import Atoms


@dataclass
class Pseudopotential:
    name: str
    element: str
    path: Path
    functional: str
    library: str
    kind: str
    citations: List[str]
    cutoff_wfc: Optional[float] = None
    cutoff_rho: Optional[float] = None


pseudos_directory = Path(__file__).parents[1] / 'pseudos'

# A database containing all the available pseudopotentials
pseudo_database = []
for pseudo_file in chain(pseudos_directory.rglob('*.UPF'), pseudos_directory.rglob('*.upf')):
    name = pseudo_file.name
    splitname = re.split(r'\.|_|-', name)[0]
    element = splitname[0].upper() + splitname[1:].lower()
    library = pseudo_file.parents[1].name
    functional = pseudo_file.parent.name
    citations = []

    kwargs = {}
    if library.startswith('sssp'):
        [json_name] = list(pseudo_file.parent.glob('*.json'))
        metadata = json.load(open(json_name, 'r'))[element]
        original_library = metadata['pseudopotential'].replace('SG15', 'sg15').replace('Dojo', 'pseudo_dojo')
        if original_library.startswith('sg15') or original_library.startswith('pseudo_dojo'):
            kind = 'norm-conserving'
        elif original_library.startswith('GBRV') or original_library in ['031US', '100US', 'THEOS']:
            kind = 'ultrasoft'
        elif 'PAW' in original_library or original_library == 'Wentzcovitch':
            kind = 'projector-augmented wave'
        else:
            raise ValueError(f'Unrecognised library {original_library}')
        citations += ['Lehaeghere2016', 'Prandini2018']
        for key in ['cutoff_wfc', 'cutoff_rho']:
            kwargs[key] = metadata[key]
    else:
        original_library = library
        if original_library.startswith('sg15') or original_library.startswith('pseudo_dojo'):
            kind = 'norm-conserving'
        else:
            kind = 'unknown'

    if original_library.startswith('sg15'):
        citations.append('Hamann2013')
        citations.append('Schlipf2015')
        if 'relativistic' in original_library:
            citations.append('Scherpelz2016')
    elif original_library.startswith('pseudo_dojo'):
        citations.append('Hamann2013')

    pseudo_database.append(Pseudopotential(name, element, pseudo_file.parent, functional, library, kind, citations))


def pseudos_library_directory(pseudo_library: str, base_functional: str) -> Path:
    return pseudos_directory / pseudo_library / base_functional


def fetch_pseudo(**kwargs):
    matches = [psp for psp in pseudo_database if all([getattr(psp, k) == v for k, v in kwargs.items()])]
    request_str = ', '.join([f'{k} = {v}' for k, v in kwargs.items()])
    if len(matches) == 0:
        raise ValueError('Could not find a pseudopotential in the database matching ' + request_str)
    elif len(matches) > 1:
        raise ValueError('Found multiple pseudopotentials in the database matching ' + request_str)
    else:
        return matches[0]


def read_pseudo_file(fd):
    '''

    Reads in settings from a .upf file using XML parser

    '''

    upf = ET.parse(fd).getroot()

    return upf


<<<<<<< HEAD
def set_up_pseudos(calc):

    # Set up pseudopotentials, by...
    #  1. trying to locating the directory as currently specified by the calculator
    #  2. if that fails, checking if $ESPRESSO_PSEUDO is set
    #  3. if that fails, raising an error
    pseudo_dir = calc.parameters.get('pseudo_dir', None)
    if pseudo_dir is None:
        try:
            calc.parameters.pseudo_dir = os.environ.get('ESPRESSO_PSEUDO')
        except KeyError:
            raise NotADirectoryError('Directory for pseudopotentials not found. Please define '
                                     'the environment variable ESPRESSO_PSEUDO or provide a pseudo_dir in '
                                     'the kcp block of your json input file.')
    else:
        if not os.path.isdir(pseudo_dir):
            raise NotADirectoryError(f'The pseudo_dir you provided ({pseudo_dir}) does not exist')


def valence_from_pseudo(filename: str, pseudo_dir: Optional[Union[Path, str]] = None) -> int:
=======
def nelec_from_pseudos(atoms: Atoms, pseudopotentials: Dict[str, str],
                       pseudo_dir: Path) -> int:
>>>>>>> 8ce01124
    '''
    Determines the valence of a pseudopotential
    '''

<<<<<<< HEAD
    # Works out the pseudo directory (pseudo_dir is given precedence over $ESPRESSO_PSEUDO)
    if pseudo_dir is None:
        if 'ESPRESSO_PSEUDO' in os.environ:
            pseudo_dir = Path(os.environ['ESPRESSO_PSEUDO'])
        else:
            pseudo_dir = Path.cwd()
    elif isinstance(pseudo_dir, str):
        pseudo_dir = Path(pseudo_dir)

    return int(float(read_pseudo_file(pseudo_dir / filename).find('PP_HEADER').get('z_valence')))


def nelec_from_pseudos(atoms: Atoms, pseudopotentials: Dict[str, str],
                       pseudo_dir: Optional[Union[Path, str]] = None) -> int:
    '''
    Determines the number of electrons in the system using information from pseudopotential files
    '''

    valences_dct = {key: valence_from_pseudo(value, pseudo_dir) for key, value in pseudopotentials.items()}
=======
    valences_dct = {key: read_pseudo_file(pseudo_dir / value).find('PP_HEADER').get(
        'z_valence') for key, value in pseudopotentials.items()}
>>>>>>> 8ce01124

    if len(set(atoms.get_tags())) > 1:
        labels = [s + str(t) if t > 0 else s for s, t in zip(atoms.symbols, atoms.get_tags())]
    else:
        labels = atoms.symbols

    valences = [valences_dct[l] for l in labels]
    return sum(valences)<|MERGE_RESOLUTION|>--- conflicted
+++ resolved
@@ -105,36 +105,11 @@
     return upf
 
 
-<<<<<<< HEAD
-def set_up_pseudos(calc):
-
-    # Set up pseudopotentials, by...
-    #  1. trying to locating the directory as currently specified by the calculator
-    #  2. if that fails, checking if $ESPRESSO_PSEUDO is set
-    #  3. if that fails, raising an error
-    pseudo_dir = calc.parameters.get('pseudo_dir', None)
-    if pseudo_dir is None:
-        try:
-            calc.parameters.pseudo_dir = os.environ.get('ESPRESSO_PSEUDO')
-        except KeyError:
-            raise NotADirectoryError('Directory for pseudopotentials not found. Please define '
-                                     'the environment variable ESPRESSO_PSEUDO or provide a pseudo_dir in '
-                                     'the kcp block of your json input file.')
-    else:
-        if not os.path.isdir(pseudo_dir):
-            raise NotADirectoryError(f'The pseudo_dir you provided ({pseudo_dir}) does not exist')
-
-
 def valence_from_pseudo(filename: str, pseudo_dir: Optional[Union[Path, str]] = None) -> int:
-=======
-def nelec_from_pseudos(atoms: Atoms, pseudopotentials: Dict[str, str],
-                       pseudo_dir: Path) -> int:
->>>>>>> 8ce01124
     '''
     Determines the valence of a pseudopotential
     '''
 
-<<<<<<< HEAD
     # Works out the pseudo directory (pseudo_dir is given precedence over $ESPRESSO_PSEUDO)
     if pseudo_dir is None:
         if 'ESPRESSO_PSEUDO' in os.environ:
@@ -154,10 +129,6 @@
     '''
 
     valences_dct = {key: valence_from_pseudo(value, pseudo_dir) for key, value in pseudopotentials.items()}
-=======
-    valences_dct = {key: read_pseudo_file(pseudo_dir / value).find('PP_HEADER').get(
-        'z_valence') for key, value in pseudopotentials.items()}
->>>>>>> 8ce01124
 
     if len(set(atoms.get_tags())) > 1:
         labels = [s + str(t) if t > 0 else s for s, t in zip(atoms.symbols, atoms.get_tags())]
