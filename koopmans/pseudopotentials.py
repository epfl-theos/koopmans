--- conflicted
+++ resolved
@@ -13,16 +13,11 @@
 import json
 import os
 from pathlib import Path
-<<<<<<< HEAD
 import re
-from typing import Dict, List, Optional
-import xml.etree.ElementTree as ET
+from typing import Any, Dict, List, Optional
 
-=======
-from dataclasses import dataclass
-from typing import Dict, Optional, List, Any
 from upf_to_json import upf_to_json
->>>>>>> 8745f461
+
 from ase import Atoms
 
 
