--- conflicted
+++ resolved
@@ -187,9 +187,9 @@
     def get_energy_range(self):
         # Finds the range containing all the energy eigenvalues
         if self.parameters.plot_params.Emin is None:
-            self.parameters.plot_params.Emin = np.min(self.get_eigenvalues() - 1)
+            self.parameters.plot_params.Emin = np.min(self.get_eigenvalues() - 10 * self.parameters.degauss)
         if self.parameters.plot_params.Emax is None:
-            self.parameters.plot_params.Emax = np.max(self.get_eigenvalues() + 1)
+            self.parameters.plot_params.Emax = np.max(self.get_eigenvalues() + 10 * self.parameters.degauss)
 
     def parse_w90(self) -> None:
         '''
@@ -645,15 +645,8 @@
         calc_dos calculates the density of states using the DOS function from ASE
         """
 
-<<<<<<< HEAD
         if self.parameters.plot_params.Emin is None or self.parameters.plot_params.Emax is None:
             self.get_energy_range()
-=======
-        if self.parameters.Emin is None:
-            self.parameters.Emin = np.min(self.get_eigenvalues() - 10 * self.parameters.degauss)
-        if self.parameters.Emax is None:
-            self.parameters.Emax = np.max(self.get_eigenvalues() + 10 * self.parameters.degauss)
->>>>>>> aae677a5
 
         self.results['dos'] = DOS(self, width=self.parameters.plot_params.degauss, window=(
             self.parameters.plot_params.Emin, self.parameters.plot_params.Emax),
