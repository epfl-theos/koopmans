"""

kcp calculator module for koopmans

Written by Edward Linscott Sep 2020

"""

from __future__ import annotations
import os
import copy
import math
import numpy as np
import pickle
from pathlib import Path
from scipy.linalg import block_diag
from typing import Optional, List, Union
from pandas.core.series import Series
import xml.etree.ElementTree as ET
from ase import Atoms
from ase.calculators.espresso import Espresso_kcp
from koopmans import utils, settings, pseudopotentials, bands
from koopmans.commands import ParallelCommand
from ._utils import CalculatorExt, CalculatorABC, kcp_bin_directory, CalculatorCanEnforceSpinSym


def read_ham_file(filename: Path) -> np.ndarray:
    # Read a single hamiltonian XML file
    if not filename.exists():
        raise FileExistsError(f'{filename} does not exist')

    with open(filename, 'r') as fd:
        tree = ET.parse(fd)
    ham_xml = tree.getroot()

    length = int(math.sqrt(int(ham_xml.attrib['size'])))

    assert ham_xml.text is not None, f'{filename} is empty'

    ham_array = np.array([complex(*[float(x) for x in line.split(',')])
                          for line in ham_xml.text.strip().split('\n')], dtype=complex) * utils.units.Hartree

    return ham_array.reshape((length, length))


class KoopmansCPCalculator(CalculatorCanEnforceSpinSym, CalculatorExt, Espresso_kcp, CalculatorABC):
    # Subclass of CalculatorExt for performing calculations with kcp.x
    ext_in = '.cpi'
    ext_out = '.cpo'

    def __init__(self, atoms: Atoms, skip_qc: bool = False, alphas: Optional[List[List[float]]] = None,
                 filling: Optional[List[List[bool]]] = None, **kwargs):
        # Define the valid parameters
        self.parameters = settings.KoopmansCPSettingsDict()

        # Initialise first using the ASE parent and then CalculatorExt
        Espresso_kcp.__init__(self, atoms=atoms)
        CalculatorExt.__init__(self, skip_qc, **kwargs)

        # Add nelec, nelup, neldw if they are missing
        if 'nelec' not in self.parameters and 'pseudopotentials' in self.parameters:
            self.parameters.nelec = pseudopotentials.nelec_from_pseudos(
                self.atoms, self.pseudopotentials, self.parameters.pseudo_dir)
        if 'nelec' in self.parameters:
            if 'nelup' not in self.parameters:
                self.parameters.nelup = self.parameters.nelec // 2
            if 'neldw' not in self.parameters:
                self.parameters.neldw = self.parameters.nelec // 2

        if not isinstance(self.command, ParallelCommand):
            self.command = ParallelCommand(os.environ.get(
                'ASE_ESPRESSO_KCP_COMMAND', str(kcp_bin_directory) + os.path.sep + self.command))

        if alphas is not None:
            self.alphas = alphas
        if filling is not None:
            self.filling = filling
        self.results_for_qc = ['energy', 'homo_energy', 'lumo_energy']

        # Give the calculator an attribute to keep track of which band has been held fixed, for calculations where
        # fixed_state = .true.. N.B. this differs from self.parameters.fixed_band in the case of empty orbitals (see
        # koopmans.workflows._koopmans_dscf.py for more details)
        self.fixed_band: Optional[bands.Band] = None

    def calculate(self):
        # kcp.x imposes nelup >= neldw, so if we try to run a calcualtion with neldw > nelup, swap the spin channels
        if self.parameters.nspin == 2:
            spin_channels_are_swapped = self.parameters.nelup < self.parameters.neldw
        else:
            spin_channels_are_swapped = False

        # Swap the spin channels
        if spin_channels_are_swapped:
            self._swap_spin_channels()

        # Write out screening parameters to file
        if self.parameters.get('do_orbdep', False):
            self.write_alphas()

        super().calculate()

        # Swap the spin channels back
        if spin_channels_are_swapped:
            self._swap_spin_channels()

    def _swap_spin_channels(self):
        # Parameters
        if self.parameters.fixed_band is not None and self.parameters.fixed_state:
            if self.parameters.nbnd is None:
                if self.parameters.nspin == 2:
                    nbup = self.parameters.nelup
                    nbdw = self.parameters.neldw
                else:
                    nbup = self.parameters.nelec // 2
                    nbdw = self.parameters.nelec // 2
            else:
                nbup = self.parameters.nbnd
                nbdw = self.parameters.nbnd
            if self.parameters.fixed_band > nbup:
                # The fixed band was spin-down
                self.parameters.fixed_band -= nbup
            else:
                # The fixed band was spin-up
                self.parameters.fixed_band += nbdw
        self.parameters.nelup, self.parameters.neldw = self.parameters.neldw, self.parameters.nelup
        self.parameters.tot_magnetization *= -1

        # alphas and filling
        self.alphas = self.alphas[::-1]
        self.filling = self.filling[::-1]

        # Results
        if 'orbital_data' in self.results:
            self.results['orbital_data'] = {k: v[::-1] for k, v in self.results['orbital_data'].items()}
        for key in ['eigenvalues', 'lambda']:
            if key in self.results:
                self.results[key] = self.results[key][::-1]

        # Input and output files
        for nd in [self.parameters.ndr, self.parameters.ndw]:
            outdir = self.parameters.outdir / f'{self.parameters.prefix}_{nd}.save/K00001'
            for fpath_1 in outdir.glob('*1.*'):
                # Swap the two files around
                fpath_tmp = fpath_1.parent / fpath_1.name.replace('1', 'tmp')
                fpath_2 = fpath_1.parent / fpath_1.name.replace('1', '2')

                if not fpath_2.exists():
                    raise FileNotFoundError(
                        'Error in {self.__class__.__name__}._swap_spin_channels: I expected {fpath_2} to exist')

                fpath_1.replace(fpath_tmp)
                fpath_2.replace(fpath_1)
                fpath_tmp.replace(fpath_2)

    def is_complete(self):
        return self.results.get('job_done', False)

    def is_converged(self):
        # Checks convergence of the calculation
        if 'conv_thr' not in self.parameters:
            raise ValueError('Cannot check convergence when "conv_thr" is not set')
        return self._ase_is_converged()

    def read_ham_xml_files(self, bare=False) -> List[np.ndarray]:
        # Reads all expected hamiltonian XML files
        ham_dir = self.parameters.outdir / f'{self.parameters.prefix}_{self.parameters.ndw}.save/K00001'
        ham_matrix: List[np.ndarray] = []

        for ispin in range(1, self.parameters.nspin + 1):
            # Construct the filename
            filename = 'hamiltonian'
            if bare:
                filename += '0'
            if self.parameters.nspin > 1:
                filename += str(ispin)
            filename += '.xml'

            # Read the hamiltonian
            ham_filled = read_ham_file(ham_dir / filename)

            if self.has_empty_states():
                # Construct the filename
                filename = 'hamiltonian'
                if bare:
                    filename += '0'
                filename += '_emp'
                if self.parameters.nspin > 1:
                    filename += str(ispin)
                filename += '.xml'

                # Read the hamiltonian
                ham_empty = read_ham_file(ham_dir / filename)
                ham = block_diag(ham_filled, ham_empty)
            else:
                ham = ham_filled

            # Store the hamiltonian
            ham_matrix.append(ham)

        return ham_matrix

    def _ham_pkl_file(self, bare: bool = False) -> Path:
        if bare:
            suffix = '.bare_ham.pkl'
        else:
            suffix = '.ham.pkl'
        return self.directory / (self.prefix + suffix)

    def read_ham_pkl_files(self, bare: bool = False) -> List[np.ndarray]:
        with open(self._ham_pkl_file(bare), 'rb') as fd:
            ham_matrix = pickle.load(fd)
        return ham_matrix

    def write_ham_pkl_files(self, ham_matrix: List[np.ndarray], bare: bool = False) -> None:
        with open(self._ham_pkl_file(bare), 'wb') as fd:
            pickle.dump(ham_matrix, fd)

    def read_ham_files(self, bare: bool = False) -> List[np.ndarray]:
        # While the hamiltonian information is stored in xml files inside the outdir of the corresponding calculations,
        # we want a workflow to be able to be reconstructed even if these outdirs have been deleted. This means that we
        # need to store the contents of these xml files elsewhere. We do these as python-readable pickle files

        if self._ham_pkl_file(bare).exists():
            ham_matrix = self.read_ham_pkl_files(bare)
        else:
            ham_matrix = self.read_ham_xml_files(bare)
            self.write_ham_pkl_files(ham_matrix, bare)

        return ham_matrix

    def read_results(self):
        super().read_results()

        self.results['lambda'] = self.read_ham_files()
        if self.parameters.do_bare_eigs:
            self.results['bare lambda'] = self.read_ham_files(bare=True)

    def _ase_is_converged(self):
        if 'convergence' not in self.results:
            raise ValueError(
                'Could not locate calculation details to check convergence')

        # Check convergence for both filled and empty, allowing for the possibility
        # of do_outerloop(_empty) = False meaning the calculation is immediately
        # 'converged'
        do_outers = [self.parameters.do_outerloop, self.parameters.do_outerloop_empty]
        convergence_data = self.results['convergence'].values()
        converged = []
        for do_outer, convergence in zip(do_outers, convergence_data):
            if len(convergence) == 0:
                return False
            if not do_outer:
                converged.append(True)
            else:
                converged.append(
                    convergence[-1]['delta_E'] < self.parameters.conv_thr * utils.units.Hartree)
        return all(converged)

    @property
    def alphas(self) -> List[List[float]]:
        if not hasattr(self, '_alphas'):
            raise AttributeError(f'{self}.alphas has not been initialised')
        return self._alphas

    @alphas.setter
    def alphas(self, val: Union[Series, List[List[float]]]):

        if isinstance(val, Series):
            val = val.to_numpy()

        assert len(val) == self.parameters.nspin, \
            f'Dimensions of {self.__class__.__name__}.alphas must match nspin = {self.parameters.nspin}'

        self._alphas = val

    @property
    def filling(self) -> List[List[bool]]:
        # Filling is indexed by [i_spin, i_orbital]
        # Filling is written in this way such that we can calculate it automatically,
        # but if it is explicitly set then we will always use that value instead
        if not hasattr(self, '_filling'):
            filling = []

            # Work out how many filled and empty bands we will have for each spin channel
            if self.parameters.nspin == 2:
                nel_list = [self.parameters.nelup, self.parameters.neldw]
            else:
                nel_list = [self.parameters.nelec // 2]

            # Generate the filling list
            for nel in nel_list:
                if 'nbnd' in self.parameters:
                    nemp = self.parameters.nbnd - nel
                else:
                    nemp = 0
                filling.append([True for _ in range(nel)] + [False for _ in range(nemp)])

            self._filling = filling
        return self._filling

    @filling.setter
    def filling(self, val: List[List[bool]]):
        assert len(val) == self.parameters.nspin, \
            f'Dimensions of {self.__class__.__name__}.filling must match nspin = {self.parameters.nspin}'
        self._filling = val

    def write_alphas(self):
        '''
        Generates file_alpharef.txt and file_alpharef_empty.txt

        '''

        if not self.parameters.do_orbdep or not self.parameters.odd_nkscalfact:
            return

        flat_alphas = [a for sublist in self.alphas for a in sublist]
        flat_filling = [f for sublist in self.filling for f in sublist]
        utils.write_alpha_file(self.directory, flat_alphas, flat_filling)

    def read_alphas(self) -> List[List[float]]:
        '''
        Reads in file_alpharef.txt and file_alpharef_empty.txt from this calculation's directory

        Output:
           alphas -- a list of alpha values (1 per orbital)
        '''

        if not self.parameters.do_orbdep or not self.parameters.odd_nkscalfact:
            return [[]]

        flat_alphas = utils.read_alpha_file(self.directory)

        return convert_flat_alphas_for_kcp(flat_alphas, self.parameters)

    # The following functions enable DOS generation via ase.dft.dos.DOS(<KoopmansCPCalculator object>)
    def get_k_point_weights(self):
        return [1]

    def get_number_of_spins(self):
        return 1

    def get_eigenvalues(self, kpt=None, spin=0):
        if 'eigenvalues' not in self.results:
            raise ValueError('You must first perform a calculation before you try to access the KS eigenvalues')

        if kpt is None:
            return [self.results['eigenvalues'][spin]]
        elif kpt == 0:
            return self.results['eigenvalues'][spin]
        else:
            raise ValueError(f'{self.__class__.__name__} does not have k-point-resolved KS eigenvalues')

    def get_fermi_level(self):
        return 0

<<<<<<< HEAD
    def has_empty_states(self, spin: Optional[int] = None) -> bool:
        if 'nbnd' not in self.parameters:
            return False
        if self.parameters.nspin == 1:
            nel = self.parameters.nelec // 2
        elif spin == 0:
            nel = self.parameters.nelup
        elif spin == 1:
            nel = self.parameters.neldw
        elif 'nelup' in self.parameters and 'neldw' in self.parameters:
            return self.has_empty_states(spin=0) or self.has_empty_states(spin=1)
        else:
            nel = self.parameters.nelec // 2
        return self.parameters.nbnd > nel
=======
    def nspin1_dummy_calculator(self) -> KoopmansCPCalculator:
        calc = copy.deepcopy(self)
        calc.prefix += '_nspin1_dummy'
        calc.parameters.do_outerloop = False
        calc.parameters.do_outerloop_empty = False
        calc.parameters.nspin = 1
        if hasattr(calc, 'alphas'):
            calc.alphas = [calc.alphas[0]]
        if hasattr(calc, 'filling'):
            calc.filling = [calc.filling[0]]
        calc.parameters.nelup = None
        calc.parameters.neldw = None
        calc.parameters.tot_magnetization = None
        calc.parameters.ndw, calc.parameters.ndr = 98, 98
        calc.parameters.restart_mode = 'from_scratch'
        return calc

    def nspin1_calculator(self) -> KoopmansCPCalculator:
        calc = copy.deepcopy(self)
        calc.prefix += '_nspin1'
        calc.parameters.nspin = 1
        calc.parameters.nelup = None
        calc.parameters.neldw = None
        if hasattr(calc, 'alphas'):
            calc.alphas = [calc.alphas[0]]
        if hasattr(calc, 'filling'):
            calc.filling = [calc.filling[0]]
        calc.parameters.tot_magnetization = None
        calc.parameters.ndw, calc.parameters.ndr = 98, 98
        return calc

    def nspin2_dummy_calculator(self) -> KoopmansCPCalculator:
        calc = copy.deepcopy(self)
        calc.prefix += '_nspin2_dummy'
        calc.parameters.restart_mode = 'from_scratch'
        calc.parameters.do_outerloop = False
        calc.parameters.do_outerloop_empty = False
        calc.parameters.ndw = 99
        return calc

    def prepare_to_read_nspin1(self):
        self.prefix += '_nspin2'
        self.parameters.restart_mode = 'restart'
        self.parameters.ndr = 99

    @property
    def from_scratch(self):
        return self.parameters.restart_mode == 'from_scratch'

    def convert_wavefunction_2to1(self):
        nspin2_tmpdir = self.parameters.outdir / f'{self.parameters.prefix}_{self.parameters.ndr}.save/K00001'
        nspin1_tmpdir = self.parameters.outdir / f'{self.parameters.prefix}_98.save/K00001'

        for directory in [nspin2_tmpdir, nspin1_tmpdir]:
            if not directory.is_dir():
                raise OSError(f'{directory} not found')

        for wfile in ['evc0.dat', 'evc0_empty1.dat', 'evcm.dat', 'evc.dat', 'evcm.dat', 'hamiltonian.xml',
                      'eigenval.xml', 'evc_empty1.dat', 'lambda01.dat', 'lambdam1.dat']:
            if '1.' in wfile:
                prefix, suffix = wfile.split('1.')
            else:
                prefix, suffix = wfile.split('.')

            file_out = nspin1_tmpdir / wfile
            file_in = nspin2_tmpdir / f'{prefix}1.{suffix}'

            if file_in.is_file():

                with open(file_in, 'rb') as fd:
                    contents = fd.read()

                contents = contents.replace(b'nk="2"', b'nk="1"')
                contents = contents.replace(b'nspin="2"', b'nspin="1"')

                with open(file_out, 'wb') as fd:
                    fd.write(contents)

    def convert_wavefunction_1to2(self):
        nspin1_tmpdir = self.parameters.outdir / f'{self.parameters.prefix}_98.save/K00001'
        nspin2_tmpdir = self.parameters.outdir / f'{self.parameters.prefix}_99.save/K00001'

        for directory in [nspin2_tmpdir, nspin1_tmpdir]:
            if not directory.is_dir():
                raise OSError(f'{directory} not found')

        for wfile in ['evc0.dat', 'evc0_empty1.dat', 'evcm.dat', 'evc.dat', 'evcm.dat', 'hamiltonian.xml',
                      'eigenval.xml', 'evc_empty1.dat', 'lambda01.dat']:
            if '1.' in wfile:
                prefix, suffix = wfile.split('1.')
            else:
                prefix, suffix = wfile.split('.')

            file_in = nspin1_tmpdir / wfile

            if file_in.is_file():
                with open(file_in, 'rb') as fd:
                    contents = fd.read()

                contents = contents.replace(b'nk="1"', b'nk="2"')
                contents = contents.replace(b'nspin="1"', b'nspin="2"')

                file_out = nspin2_tmpdir / f'{prefix}1.{suffix}'
                with open(file_out, 'wb') as fd:
                    fd.write(contents)

                contents = contents.replace(b'ik="1"', b'ik="2"')
                contents = contents.replace(b'ispin="1"', b'ispin="2"')

                file_out = nspin2_tmpdir / f'{prefix}2.{suffix}'
                with open(file_out, 'wb') as fd:
                    fd.write(contents)
>>>>>>> 8ce01124


def convert_flat_alphas_for_kcp(flat_alphas: List[float],
                                parameters: settings.KoopmansCPSettingsDict) -> List[List[float]]:
    # Read alpha file returns a flat list ordered by filled spin up, filled spin down, empty spin up, empty spin down
    # Here we reorder this into a nested list indexed by [i_spin][i_orbital]
    if parameters.nspin == 2:
        nbnd = len(flat_alphas) // 2
        alphas = [flat_alphas[:parameters.nelup]
                  + flat_alphas[parameters.nelec:-(nbnd - parameters.neldw)],
                  flat_alphas[parameters.nelup:parameters.nelec]
                  + flat_alphas[-(nbnd - parameters.neldw):]]
    else:
        alphas = [flat_alphas]
    return alphas<|MERGE_RESOLUTION|>--- conflicted
+++ resolved
@@ -353,7 +353,6 @@
     def get_fermi_level(self):
         return 0
 
-<<<<<<< HEAD
     def has_empty_states(self, spin: Optional[int] = None) -> bool:
         if 'nbnd' not in self.parameters:
             return False
@@ -368,7 +367,7 @@
         else:
             nel = self.parameters.nelec // 2
         return self.parameters.nbnd > nel
-=======
+
     def nspin1_dummy_calculator(self) -> KoopmansCPCalculator:
         calc = copy.deepcopy(self)
         calc.prefix += '_nspin1_dummy'
@@ -481,7 +480,6 @@
                 file_out = nspin2_tmpdir / f'{prefix}2.{suffix}'
                 with open(file_out, 'wb') as fd:
                     fd.write(contents)
->>>>>>> 8ce01124
 
 
 def convert_flat_alphas_for_kcp(flat_alphas: List[float],
