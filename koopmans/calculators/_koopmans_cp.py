"""

kcp calculator module for koopmans

Written by Edward Linscott Sep 2020

"""

from __future__ import annotations

import copy
import math
import os
import pickle
import xml.etree.ElementTree as ET
from pathlib import Path
<<<<<<< HEAD
from typing import Any, List, Optional, Union
=======
from typing import List, Optional, Union
>>>>>>> 6f0f62f4

import numpy as np
from pandas.core.series import Series
from scipy.linalg import block_diag

from ase import Atoms
from ase.calculators.espresso import Espresso_kcp
from ase.io.espresso import cell_to_ibrav
from koopmans import bands, pseudopotentials, settings, utils
from koopmans.cell import cell_follows_qe_conventions, cell_to_parameters
from koopmans.commands import ParallelCommand

from ._utils import (CalculatorABC, CalculatorCanEnforceSpinSym, CalculatorExt,
                     bin_directory)
<<<<<<< HEAD


def allowed(nr: int) -> bool:
    # define whether i is a good fft grid number
    if nr < 1:
        return False
    mr = nr
    factor = [2, 3, 5, 7, 11]
    allowed = False
    pwr = [0, 0, 0, 0, 0]
    for i, fac in enumerate(factor):
        maxpwr = int(np.log(mr) / np.log(fac))
        for _ in range(maxpwr):
            if mr == 1:
                break
            if mr % fac == 0:
                mr //= fac
                pwr[i] += 1
    if mr != 1:
        allowed = False
    else:
        allowed = (pwr[3] == 0) and (pwr[4] == 0)
    return allowed


def good_fft(nr: int) -> int:
    # Return good grid dimension (optimal for the FFT)
    nfftx = 2049
    new = nr
    while allowed(new) is False and (new <= nfftx):
        new = new + 1
    nr = new
    return nr
=======
>>>>>>> 6f0f62f4


def read_ham_file(filename: Path) -> np.ndarray[Any, np.dtype[np.cfloat]]:
    # Read a single hamiltonian XML file
    if not filename.exists():
        raise FileExistsError(f'{filename} does not exist')

    with open(filename, 'r') as fd:
        tree = ET.parse(fd)
    ham_xml = tree.getroot()

    length = int(math.sqrt(int(ham_xml.attrib['size'])))

    assert ham_xml.text is not None, f'{filename} is empty'

    ham_array = np.array([complex(*[float(x) for x in line.split(',')])
                          for line in ham_xml.text.strip().split('\n')], dtype=np.cfloat) * utils.units.Hartree

    return ham_array.reshape((length, length))


class KoopmansCPCalculator(CalculatorCanEnforceSpinSym, CalculatorExt, Espresso_kcp, CalculatorABC):
    # Subclass of CalculatorExt for performing calculations with kcp.x
    ext_in = '.cpi'
    ext_out = '.cpo'

    def __init__(self, atoms: Atoms, alphas: Optional[List[List[float]]] = None,
                 filling: Optional[List[List[bool]]] = None, **kwargs):
        # Define the valid parameters
        self.parameters = settings.KoopmansCPSettingsDict()

        # Initialize first using the ASE parent and then CalculatorExt
        Espresso_kcp.__init__(self, atoms=atoms)
        CalculatorExt.__init__(self, **kwargs)

        # Add nelec, nelup, neldw if they are missing
        if 'nelec' not in self.parameters and 'pseudopotentials' in self.parameters:
            self.parameters.nelec = pseudopotentials.nelec_from_pseudos(
                self.atoms, self.parameters.pseudopotentials, self.parameters.pseudo_dir)
        if 'nelec' in self.parameters:
            if 'nelup' not in self.parameters:
                self.parameters.nelup = self.parameters.nelec // 2
            if 'neldw' not in self.parameters:
                self.parameters.neldw = self.parameters.nelec // 2

        if not isinstance(self.command, ParallelCommand):
            self.command = ParallelCommand(os.environ.get(
                'ASE_ESPRESSO_KCP_COMMAND', str(bin_directory) + os.path.sep + self.command))

        if alphas is not None:
            self.alphas = alphas
        if filling is not None:
            self.filling = filling

        # Give the calculator an attribute to keep track of which band has been held fixed, for calculations where
        # fixed_state = .true.. N.B. this differs from self.parameters.fixed_band in the case of empty orbitals (see
        # koopmans.workflows._koopmans_dscf.py for more details)
        self.fixed_band: Optional[bands.Band] = None

    def calculate(self):
        # kcp.x imposes nelup >= neldw, so if we try to run a calcualtion with neldw > nelup, swap the spin channels
        if self.parameters.nspin == 2:
            spin_channels_are_swapped = self.parameters.nelup < self.parameters.neldw
        else:
            spin_channels_are_swapped = False

        # Swap the spin channels
        if spin_channels_are_swapped:
            self._swap_spin_channels()

        # Write out screening parameters to file
        if self.parameters.get('do_orbdep', False):
            self.write_alphas()

<<<<<<< HEAD
        # Autogenerate the nr keywords
        self._autogenerate_nr()
=======
        # Update ibrav and celldms
        if cell_follows_qe_conventions(self.atoms.cell):
            self.parameters.update(**cell_to_parameters(self.atoms.cell))
        else:
            self.parameters.ibrav = 0
>>>>>>> 6f0f62f4

        super().calculate()

        # Check spin-up and spin-down eigenvalues match
        if 'eigenvalues' in self.results and self.parameters.do_outerloop \
                and self.parameters.nspin == 2 and self.parameters.tot_magnetization == 0 \
                and not self.parameters.fixed_state and len(self.results['eigenvalues']) > 0:
            rms_eigenval_difference = np.sqrt(np.mean(np.diff(self.results['eigenvalues'], axis=0)**2))
            if rms_eigenval_difference > 0.05:
                utils.warn('Spin-up and spin-down eigenvalues differ substantially')

        # Swap the spin channels back
        if spin_channels_are_swapped:
            self._swap_spin_channels()

    def _swap_spin_channels(self):
        # Parameters
        if self.parameters.fixed_band is not None and self.parameters.fixed_state:
            if self.parameters.nbnd is None:
                if self.parameters.nspin == 2:
                    nbup = self.parameters.nelup
                    nbdw = self.parameters.neldw
                else:
                    nbup = self.parameters.nelec // 2
                    nbdw = self.parameters.nelec // 2
            else:
                nbup = self.parameters.nbnd
                nbdw = self.parameters.nbnd
            if self.parameters.fixed_band > nbup:
                # The fixed band was spin-down
                self.parameters.fixed_band -= nbup
            else:
                # The fixed band was spin-up
                self.parameters.fixed_band += nbdw
        self.parameters.nelup, self.parameters.neldw = self.parameters.neldw, self.parameters.nelup
        self.parameters.tot_magnetization *= -1

        # alphas and filling
        self.alphas = self.alphas[::-1]
        self.filling = self.filling[::-1]

        # Results
        if 'orbital_data' in self.results:
            self.results['orbital_data'] = {k: v[::-1] for k, v in self.results['orbital_data'].items()}
        for key in ['eigenvalues', 'lambda']:
            if key in self.results:
                self.results[key] = self.results[key][::-1]

        # Input and output files
        for nd in [self.parameters.ndr, self.parameters.ndw]:
            outdir = self.parameters.outdir / f'{self.parameters.prefix}_{nd}.save/K00001'
            for fpath_1 in outdir.glob('*1.*'):
                # Swap the two files around
                fpath_tmp = fpath_1.parent / fpath_1.name.replace('1', 'tmp')
                fpath_2 = fpath_1.parent / fpath_1.name.replace('1', '2')

                if not fpath_2.exists():
                    raise FileNotFoundError(
                        'Error in {self.__class__.__name__}._swap_spin_channels: I expected {fpath_2} to exist')

                fpath_1.replace(fpath_tmp)
                fpath_2.replace(fpath_1)
                fpath_tmp.replace(fpath_2)

    def _autogenerate_nr(self):
        '''
        For norm-conserving pseudopotentials the small box grid (nr1b, nr2b, nr3b) is needed in case the pseudo has
        non-linear core corrections. This function automatically defines this small box using a conservative guess.
        '''

        has_nlcc = False
        for p in self.parameters.pseudopotentials.values():
            upf = pseudopotentials.read_pseudo_file(self.parameters.pseudo_dir / p)
            if upf['header']['core_correction']:
                has_nlcc = True
        if has_nlcc and (self.parameters.nr1b is None or self.parameters.nr2b is None or self.parameters.nr3b is None):
            # First define alat and the reduced lattice vectors ("at" in espresso)
            # ibrav = 0 is a special case:
            if self.parameters.ibrav in [0, None]:
                at = np.transpose(self.atoms.cell)
                alat = np.linalg.norm(self.atoms.cell[:, 0])
                at = at / alat
                alat /= utils.units.Bohr
            else:
                # not sure the call to cell_to_ibrav is needed. I use it to have celldm in the right format for
                # ibrav_to_cell
                celldm = cell_to_ibrav(self.atoms.cell, self.parameters.ibrav)
                alat, regen_cell = ibrav_to_cell(celldm)
                at = np.transpose(regen_cell)
                at = at / alat
                regen_cell /= utils.units.Bohr
                alat /= utils.units.Bohr

            # nr1 = int ( sqrt (gcutm) * sqrt (at(1, 1)**2 + at(2, 1)**2 + at(3, 1)**2) ) + 1
            [nr1, nr2, nr3] = [2 * int(np.sqrt(self.parameters.get('ecutrho', 4 * self.parameters.ecutwfc))
                                       / (2.0 * np.pi / alat) * np.linalg.norm(vec) + 1) for vec in at]

            # set good_fft dimensions
            nr1 = good_fft(nr1)
            nr2 = good_fft(nr2)
            nr3 = good_fft(nr3)

            # At this stage nr should match with the one generated by CP or PW for the charge density. This can be a
            # very safe choice for nrb, but most probably too conservative. If we have access to the pseudopotential
            # cutoff radius we can define a more reasonable one as nr1b = nr1 * (2*rc/L1) where rc is the cutoff
            # radius used to generate the PP and L1 is the dimension of the simulation Box.
            # N.B. we assume here 3 Bohr is a safe choice; all the rc in the DOJO pseudos are <= 2.6:
            rc_safe = 3.0
            [nr1b, nr2b, nr3b] = [int(nr * 2 * rc_safe / (np.linalg.norm(vec) * alat))
                                  for vec, nr in zip(at, [nr1, nr2, nr3])]

            self.parameters.nr1b = good_fft(nr1b)
            self.parameters.nr2b = good_fft(nr2b)
            self.parameters.nr3b = good_fft(nr3b)

            print("\n   Small box parameters \"nrb\" not given in input: going to set to safe default values")
            print("   These values can probably be decreased, but requires convergence tests")
            print("   Estimated real mesh dimension ( nr1 , nr2 , nr3  )   = ", nr1, nr2, nr3)
            print("   Small box mesh      dimension ( nr1b, nr2b, nr3b )   = ",
                  self.parameters.nr1b, self.parameters.nr2b, self.parameters.nr3b, "\n")

    def is_complete(self) -> bool:
        return self.results.get('job_done', False)

    def is_converged(self) -> bool:
        # Checks convergence of the calculation
        if 'conv_thr' not in self.parameters:
            raise ValueError('Cannot check convergence when "conv_thr" is not set')

        if 'convergence' not in self.results:
            raise ValueError('Could not locate calculation details to check convergence')

        # Check convergence for both filled and empty, allowing for the possibility
        # of do_outerloop(_empty) = False meaning the calculation is immediately
        # 'converged'
        do_outers = [self.parameters.do_outerloop, self.parameters.do_outerloop_empty]
        convergence_data = self.results['convergence'].values()
        converged = []
        for do_outer, convergence in zip(do_outers, convergence_data):
            if not do_outer:
                converged.append(True)
            elif len(convergence) == 0:
                return False
            else:
                converged.append(
                    convergence[-1]['delta_E'] < self.parameters.conv_thr * utils.units.Hartree)
        return all(converged)

    def read_ham_xml_files(self, bare=False) -> List[np.ndarray]:
        # Reads all expected hamiltonian XML files
        ham_dir = self.parameters.outdir / f'{self.parameters.prefix}_{self.parameters.ndw}.save/K00001'
        ham_matrix: List[np.ndarray] = []

        for ispin in range(1, self.parameters.nspin + 1):
            # Construct the filename
            filename = 'hamiltonian'
            if bare:
                filename += '0'
            if self.parameters.nspin > 1:
                filename += str(ispin)
            filename += '.xml'

            # Work out the shape of the arrays we expect (important for padded arrays)
            if self.parameters.nspin == 2:
                if ispin == 1:
                    n_filled = self.parameters.nelup
                else:
                    n_filled = self.parameters.neldw
            else:
                n_filled = self.parameters.nelec // 2
            n_empty = self.parameters.get('nbnd', n_filled) - n_filled

            # Read the hamiltonian
            ham_filled = read_ham_file(ham_dir / filename)[:n_filled, :n_filled]

            if self.has_empty_states():
                # Construct the filename
                filename = 'hamiltonian'
                if bare:
                    filename += '0'
                filename += '_emp'
                if self.parameters.nspin > 1:
                    filename += str(ispin)
                filename += '.xml'

                # Read the hamiltonian
                ham_empty = read_ham_file(ham_dir / filename)[:n_empty, :n_empty]
                ham = block_diag(ham_filled, ham_empty)
            else:
                ham = ham_filled

            # Store the hamiltonian
            ham_matrix.append(ham)

        return ham_matrix

    def _ham_pkl_file(self, bare: bool = False) -> Path:
        if bare:
            suffix = '.bare_ham.pkl'
        else:
            suffix = '.ham.pkl'
        return self.directory / (self.prefix + suffix)

    def read_ham_pkl_files(self, bare: bool = False) -> List[np.ndarray]:
        with open(self._ham_pkl_file(bare), 'rb') as fd:
            ham_matrix = pickle.load(fd)
        return ham_matrix

    def write_ham_pkl_files(self, ham_matrix: List[np.ndarray], bare: bool = False) -> None:
        with open(self._ham_pkl_file(bare), 'wb') as fd:
            pickle.dump(ham_matrix, fd)

    def read_ham_files(self, bare: bool = False) -> List[np.ndarray]:
        # While the hamiltonian information is stored in xml files inside the outdir of the corresponding calculations,
        # we want a workflow to be able to be reconstructed even if these outdirs have been deleted. This means that we
        # need to store the contents of these xml files elsewhere. We do these as python-readable pickle files

        if self._ham_pkl_file(bare).exists():
            ham_matrix = self.read_ham_pkl_files(bare)
        else:
            ham_matrix = self.read_ham_xml_files(bare)
            self.write_ham_pkl_files(ham_matrix, bare)

        return ham_matrix

    def read_results(self):
        super().read_results()

        self.results['lambda'] = self.read_ham_files()
        if self.parameters.do_bare_eigs:
            self.results['bare lambda'] = self.read_ham_files(bare=True)

    @property
    def alphas(self) -> List[List[float]]:
        if not hasattr(self, '_alphas'):
            raise AttributeError(f'{self}.alphas has not been initialized')
        return self._alphas

    @alphas.setter
    def alphas(self, val: Union[Series, List[List[float]]]):

        if isinstance(val, Series):
            val = val.to_numpy()

        assert len(val) == self.parameters.nspin, \
            f'Dimensions of {self.__class__.__name__}.alphas must match nspin = {self.parameters.nspin}'

        self._alphas = val

    @property
    def filling(self) -> List[List[bool]]:
        # Filling is indexed by [i_spin, i_orbital]
        # Filling is written in this way such that we can calculate it automatically,
        # but if it is explicitly set then we will always use that value instead
        if not hasattr(self, '_filling'):
            filling = []

            # Work out how many filled and empty bands we will have for each spin channel
            if self.parameters.nspin == 2:
                nel_list = [self.parameters.nelup, self.parameters.neldw]
            else:
                nel_list = [self.parameters.nelec // 2]

            # Generate the filling list
            for nel in nel_list:
                if 'nbnd' in self.parameters:
                    nemp = self.parameters.nbnd - nel
                else:
                    nemp = 0
                filling.append([True for _ in range(nel)] + [False for _ in range(nemp)])

            self._filling = filling
        return self._filling

    @filling.setter
    def filling(self, val: List[List[bool]]):
        assert len(val) == self.parameters.nspin, \
            f'Dimensions of {self.__class__.__name__}.filling must match nspin = {self.parameters.nspin}'
        self._filling = val

    def write_alphas(self):
        '''
        Generates file_alpharef.txt and file_alpharef_empty.txt

        '''

        if not self.parameters.do_orbdep or not self.parameters.odd_nkscalfact:
            return

        flat_alphas = [a for sublist in self.alphas for a in sublist]
        flat_filling = [f for sublist in self.filling for f in sublist]
        utils.write_alpha_file(self.directory, flat_alphas, flat_filling)

    def read_alphas(self) -> List[List[float]]:
        '''
        Reads in file_alpharef.txt and file_alpharef_empty.txt from this calculation's directory

        Output:
           alphas -- a list of alpha values (1 per orbital)
        '''

        if not self.parameters.do_orbdep or not self.parameters.odd_nkscalfact:
            return [[]]

        flat_alphas = utils.read_alpha_file(self.directory)

        assert isinstance(self.parameters, settings.KoopmansCPSettingsDict)

        return convert_flat_alphas_for_kcp(flat_alphas, self.parameters)

    # The following functions enable DOS generation via ase.dft.dos.DOS(<KoopmansCPCalculator object>)
    def get_k_point_weights(self):
        return [1]

    def get_number_of_spins(self):
        return 1

    def get_eigenvalues(self, kpt=None, spin=0):
        if 'eigenvalues' not in self.results:
            raise ValueError('You must first perform a calculation before you try to access the KS eigenvalues')

        if kpt is None:
            return [self.results['eigenvalues'][spin]]
        elif kpt == 0:
            return self.results['eigenvalues'][spin]
        else:
            raise ValueError(f'{self.__class__.__name__} does not have k-point-resolved KS eigenvalues')

    def get_fermi_level(self):
        return 0

    def has_empty_states(self, spin: Optional[int] = None) -> bool:
        if 'nbnd' not in self.parameters:
            return False
        if self.parameters.nspin == 1:
            nel = self.parameters.nelec // 2
        elif spin == 0:
            nel = self.parameters.nelup
        elif spin == 1:
            nel = self.parameters.neldw
        elif 'nelup' in self.parameters and 'neldw' in self.parameters:
            return self.has_empty_states(spin=0) or self.has_empty_states(spin=1)
        else:
            nel = self.parameters.nelec // 2
        return self.parameters.nbnd > nel

    def nspin1_dummy_calculator(self) -> KoopmansCPCalculator:
        calc = copy.deepcopy(self)
        calc.prefix += '_nspin1_dummy'
        calc.parameters.do_outerloop = False
        calc.parameters.do_outerloop_empty = False
        calc.parameters.nspin = 1
        if hasattr(calc, 'alphas'):
            calc.alphas = [calc.alphas[0]]
        if hasattr(calc, 'filling'):
            calc.filling = [calc.filling[0]]
        calc.parameters.nelup = None
        calc.parameters.neldw = None
        calc.parameters.tot_magnetization = None
        calc.parameters.ndw, calc.parameters.ndr = 98, 98
        calc.parameters.restart_mode = 'from_scratch'
        return calc

    def nspin1_calculator(self) -> KoopmansCPCalculator:
        calc = copy.deepcopy(self)
        calc.prefix += '_nspin1'
        calc.parameters.nspin = 1
        calc.parameters.nelup = None
        calc.parameters.neldw = None
        if hasattr(calc, 'alphas'):
            calc.alphas = [calc.alphas[0]]
        if hasattr(calc, 'filling'):
            calc.filling = [calc.filling[0]]
        calc.parameters.tot_magnetization = None
        calc.parameters.ndw, calc.parameters.ndr = 98, 98
        return calc

    def nspin2_dummy_calculator(self) -> KoopmansCPCalculator:
        calc = copy.deepcopy(self)
        calc.prefix += '_nspin2_dummy'
        calc.parameters.restart_mode = 'from_scratch'
        calc.parameters.do_outerloop = False
        calc.parameters.do_outerloop_empty = False
        calc.parameters.ndw = 99
        return calc

    def prepare_to_read_nspin1(self):
        self.prefix += '_nspin2'
        self.parameters.restart_mode = 'restart'
        self.parameters.ndr = 99

    @property
    def from_scratch(self):
        return self.parameters.restart_mode == 'from_scratch'

    def convert_wavefunction_2to1(self):
        nspin2_tmpdir = self.parameters.outdir / f'{self.parameters.prefix}_{self.parameters.ndr}.save/K00001'
        nspin1_tmpdir = self.parameters.outdir / f'{self.parameters.prefix}_98.save/K00001'

        for directory in [nspin2_tmpdir, nspin1_tmpdir]:
            if not directory.is_dir():
                raise OSError(f'{directory} not found')

        for wfile in ['evc0.dat', 'evc0_empty1.dat', 'evcm.dat', 'evc.dat', 'evcm.dat', 'hamiltonian.xml',
                      'eigenval.xml', 'evc_empty1.dat', 'lambda01.dat', 'lambdam1.dat']:
            if '1.' in wfile:
                prefix, suffix = wfile.split('1.')
            else:
                prefix, suffix = wfile.split('.')

            file_out = nspin1_tmpdir / wfile
            file_in = nspin2_tmpdir / f'{prefix}1.{suffix}'

            if file_in.is_file():

                with open(file_in, 'rb') as fd:
                    contents = fd.read()

                contents = contents.replace(b'nk="2"', b'nk="1"')
                contents = contents.replace(b'nspin="2"', b'nspin="1"')

                with open(file_out, 'wb') as fd:
                    fd.write(contents)

    def convert_wavefunction_1to2(self):
        nspin1_tmpdir = self.parameters.outdir / f'{self.parameters.prefix}_98.save/K00001'
        nspin2_tmpdir = self.parameters.outdir / f'{self.parameters.prefix}_99.save/K00001'

        for directory in [nspin2_tmpdir, nspin1_tmpdir]:
            if not directory.is_dir():
                raise OSError(f'{directory} not found')

        for wfile in ['evc0.dat', 'evc0_empty1.dat', 'evcm.dat', 'evc.dat', 'evcm.dat', 'hamiltonian.xml',
                      'eigenval.xml', 'evc_empty1.dat', 'lambda01.dat']:
            if '1.' in wfile:
                prefix, suffix = wfile.split('1.')
            else:
                prefix, suffix = wfile.split('.')

            file_in = nspin1_tmpdir / wfile

            if file_in.is_file():
                with open(file_in, 'rb') as fd:
                    contents = fd.read()

                contents = contents.replace(b'nk="1"', b'nk="2"')
                contents = contents.replace(b'nspin="1"', b'nspin="2"')

                file_out = nspin2_tmpdir / f'{prefix}1.{suffix}'
                with open(file_out, 'wb') as fd:
                    fd.write(contents)

                contents = contents.replace(b'ik="1"', b'ik="2"')
                contents = contents.replace(b'ispin="1"', b'ispin="2"')

                file_out = nspin2_tmpdir / f'{prefix}2.{suffix}'
                with open(file_out, 'wb') as fd:
                    fd.write(contents)


def convert_flat_alphas_for_kcp(flat_alphas: List[float],
                                parameters: settings.KoopmansCPSettingsDict) -> List[List[float]]:
    # Read alpha file returns a flat list ordered by filled spin up, filled spin down, empty spin up, empty spin down
    # Here we reorder this into a nested list indexed by [i_spin][i_orbital]
    if parameters.nspin == 2:
        nbnd = len(flat_alphas) // 2
        nelec = parameters.nelec if parameters.nelec else parameters.nelup + parameters.neldw
        alphas = [flat_alphas[:parameters.nelup]
                  + flat_alphas[nelec:(nbnd + parameters.neldw)],
                  flat_alphas[parameters.nelup:nelec]
                  + flat_alphas[(nbnd + parameters.neldw):]]
    else:
        alphas = [flat_alphas]
    return alphas<|MERGE_RESOLUTION|>--- conflicted
+++ resolved
@@ -14,11 +14,7 @@
 import pickle
 import xml.etree.ElementTree as ET
 from pathlib import Path
-<<<<<<< HEAD
 from typing import Any, List, Optional, Union
-=======
-from typing import List, Optional, Union
->>>>>>> 6f0f62f4
 
 import numpy as np
 from pandas.core.series import Series
@@ -33,7 +29,6 @@
 
 from ._utils import (CalculatorABC, CalculatorCanEnforceSpinSym, CalculatorExt,
                      bin_directory)
-<<<<<<< HEAD
 
 
 def allowed(nr: int) -> bool:
@@ -67,8 +62,6 @@
         new = new + 1
     nr = new
     return nr
-=======
->>>>>>> 6f0f62f4
 
 
 def read_ham_file(filename: Path) -> np.ndarray[Any, np.dtype[np.cfloat]]:
@@ -143,16 +136,14 @@
         if self.parameters.get('do_orbdep', False):
             self.write_alphas()
 
-<<<<<<< HEAD
-        # Autogenerate the nr keywords
-        self._autogenerate_nr()
-=======
         # Update ibrav and celldms
         if cell_follows_qe_conventions(self.atoms.cell):
             self.parameters.update(**cell_to_parameters(self.atoms.cell))
         else:
             self.parameters.ibrav = 0
->>>>>>> 6f0f62f4
+
+        # Autogenerate the nr keywords
+        self._autogenerate_nr()
 
         super().calculate()
 
