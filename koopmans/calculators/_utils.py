--- conflicted
+++ resolved
@@ -21,10 +21,7 @@
 from __future__ import annotations
 
 import copy
-<<<<<<< HEAD
-=======
 import os
->>>>>>> 03ee14f1
 from abc import ABC, abstractmethod, abstractproperty
 from pathlib import Path
 from typing import Any, Dict, Generic, List, Optional, Type, TypeVar, Union
