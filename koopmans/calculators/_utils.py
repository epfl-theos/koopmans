--- conflicted
+++ resolved
@@ -33,10 +33,7 @@
 
 # Directories of the various QE calculators
 bin_directory = Path(__file__).parents[2] / 'bin'
-<<<<<<< HEAD
-=======
-
->>>>>>> f709dc47
+
 
 def sanitise_filenames(filenames: Union[str, Path, List[str], List[Path]], ext_in: str, ext_out: str) -> List[Path]:
     # Generic function for sanitising the input of CalculatorExt.fromfile()
