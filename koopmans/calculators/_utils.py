"""

Calculator utilities for koopmans

The central objects defined in this submodule are CalculatorABC and CalculatorExt, designed to extend
ASE calculators to have several additional useful features.

We can create a new 'extended' version of a preexisting ASE calculator via
    class ExtendedCalc(CalculatorExt, ASECalc, CalculatorABC):
        pass

Written by Edward Linscott Jan 2020

Major modifications
May 2020: replaced Extended_Espresso_cp with GenericCalc, a calculator class agnostic to the underlying ASE machinery
Sep 2020: moved individual calculators into calculators/
Feb 2021: Split calculators further into GenericCalc and EspressoCalc
Sep 2021: Reshuffled files to make imports cleaner
"""

from __future__ import annotations
import copy
import numpy as np
from numpy import typing as npt
from typing import Union, Optional, List, TypeVar, Generic, Type
from pathlib import Path
from abc import ABC, abstractclassmethod, abstractmethod, abstractproperty
from ase import Atoms
import ase.io as ase_io
from ase.calculators.calculator import CalculationFailed
from ase.dft.kpoints import BandPath
from ase.spectrum.band_structure import BandStructure
from koopmans import utils, settings

# Directories of the various QE calculators
bin_directory = Path(__file__).parents[2] / 'bin'


def sanitise_filenames(filenames: Union[str, Path, List[str], List[Path]], ext_in: str, ext_out: str) -> List[Path]:
    # Generic function for sanitising the input of CalculatorExt.fromfile()
    if isinstance(filenames, List):
        sanitised_filenames = [Path(f) for f in filenames]
    else:
        if isinstance(filenames, str):
            filenames = Path(filenames)
        # If the input is a single string...
        if filenames.suffix in [ext_in, ext_out]:
            # ... and it has a valid suffix, convert it to a list and proceed
            sanitised_filenames = [filenames]
        elif filenames.suffix == '':
            # ... and it has no suffix, automatically add the expected suffixes for both the input and output files
            sanitised_filenames = [filenames.with_suffix(ext_in), filenames.with_suffix(ext_out)]
        else:
            raise ValueError(f'Unrecognised file format {filenames.suffix}')
    return sanitised_filenames


<<<<<<< HEAD
T = TypeVar('T', bound='CalculatorExt')


class CalculatorABC(ABC, Generic[T]):

    '''
    This abstract base class defines various functions we expect any Calculator to possess

    '''

    ext_in: str
    ext_out: str

    def __init__(self, atoms: Atoms) -> None:
        self.prefix: str = ''
        pass

    @abstractmethod
    def read_input(self, input_file: Optional[Path] = None):
        ...

    @abstractmethod
    def read_results(self) -> None:
        ...

    @abstractproperty
    def directory(self) -> Path:
        ...

    @directory.setter
    def directory(self, value: Union[Path, str]) -> None:
        ...

    @abstractmethod
    def is_converged(self) -> bool:
        ...

    @abstractmethod
    def is_complete(self) -> bool:
        ...

    def check_convergence(self) -> None:
        if not self.is_converged():
            raise CalculationFailed(f'{self.prefix} is not converged')

    @abstractmethod
    def todict(self) -> dict:
        ...

    @abstractclassmethod
    def fromdict(cls, dct: dict) -> T:
        ...

    @classmethod
    def fromfile(cls, filenames: Union[str, Path, List[str], List[Path]]):
        sanitised_filenames = sanitise_filenames(filenames, cls.ext_in, cls.ext_out)

        # Initialise a new calc object
        calc = cls(atoms=Atoms())

        # Read qe input file
        for filename in [f for f in sanitised_filenames if f.suffix == cls.ext_in]:
            calc.read_input(input_file=filename)

        # Read qe output file
        for filename in [f for f in sanitised_filenames if f.suffix == cls.ext_out]:
            calc.directory = filename.parent
            calc.prefix = filename.stem
            try:
                calc.read_results()
            except:
                # Calculation could not be read; must have been incomplete
                pass

        # Update calc.directory and calc.parameters.prefix
        calc.directory = sanitised_filenames[0].parent
        calc.prefix = sanitised_filenames[0].stem

        # Return the new calc object
        return calc
=======
TCalc = TypeVar('TCalc', bound='CalculatorExt')
TCalcABC = TypeVar('TCalcABC', bound='CalculatorABC')
>>>>>>> 4cfabeda


class CalculatorExt():

    '''
    This generic class is designed to be a parent class of a calculator that also inherits from an ASE calculator and
    CalculatorABC

    '''

    prefix: str = ''
    results: dict
    ext_in: str = ''
    ext_out: str = ''

    def __init__(self, skip_qc=False, **kwargs):
        # Handle any recognised QE keywords passed as arguments
        self.parameters.update(**kwargs)

        # Initialise quality control variables
        self.skip_qc = skip_qc
        self.results_for_qc = []
        self.qc_results = {}

    @property
    def parameters(self):
        if not hasattr(self, '_parameters'):
            raise ValueError(f'{self}.parameters has not yet been set')
        return self._parameters

    @parameters.setter
    def parameters(self, value: Union[settings.SettingsDict, dict, None]):
        if isinstance(value, settings.SettingsDict):
            self._parameters = value
        else:
            # If setting with a standard dictionary or None, retain all of the information about valid keywords etc
            self._parameters.data = {}
            if value is not None:
                self._parameters.update(**value)

    @property
    def directory(self) -> Path:
        return self._directory

    @directory.setter
    def directory(self, value: Union[Path, str]):
        if not isinstance(value, Path):
            value = Path(value)
        # Insist on directory being an absolute path
        self._directory = value.resolve()

        # Update parameters' record of self.directory
        self.parameters.directory = self._directory

    def calculate(self):
        # Generic function for running a calculation

        # First, check the corresponding program is installed
        self.check_code_is_installed()

        # Then call the relevant ASE calculate() function
        self._ase_calculate()

        # Then check if the calculation completed
        if not self.is_complete():
            raise CalculationFailed(
                f'{self.directory}/{self.prefix} failed; check the Quantum ESPRESSO output file for more details')

        # Then check convergence
        self.check_convergence()

    def _ase_calculate(self):
        # ASE expects self.command to be a string
        command = copy.deepcopy(self.command)
        self.command = str(command)

        # Perform the calculation
        super().calculate()

        # Restore self.command
        self.command = command

    def read_input(self, input_file: Optional[Path] = None):
        # Auto-generate the appropriate input file name if required
        if input_file is None:
            input_file = self.directory / (self.prefix + self.ext_in)
        elif not input_file.suffix:
            # Add extension if necessary
            input_file = input_file.with_suffix(self.ext_in)

        # Load calculator from input file
        calc = ase_io.read(input_file).calc

        # Update self based off the input file, first updating self.directory in order to ensure any settings that are
        # relative paths are appropriately stored
        self.directory = input_file.parent
        self.parameters = calc.parameters
        if calc.atoms is not None:
            # Some calculators (e.g. wann2kc) can't reconstruct atoms from an input file
            self.atoms = calc.atoms
            self.atoms.calc = self

    def check_code_is_installed(self):
        # Checks the corresponding code is installed
        if self.command.path == '':
            executable_with_path = utils.find_executable(self.command.executable)
            if executable_with_path is None:
                raise OSError(f'{self.command.executable} is not installed')
            self.command.path = executable_with_path.rsplit('/', 1)[0] + '/'
        else:
            assert (self.command.path / self.command.executable).is_file
        return

    def write_alphas(self):
        raise NotImplementedError(
            f'{self.__class__.__name__}.write_alphas() has not been implemented/should not be called')

    def read_alphas(self):
        raise NotImplementedError(
            f'{self.__class__.__name__}.read_alphas() has not been implemented/should not be called')

    def todict(self):
        # Shallow copy of self.__dict__
        dct = dict(self.__dict__)

        # Remove keys that we don't need to reconstruct the calculator
        for k in ['_ase_calc_class']:
            dct.pop(k, None)

        # Add additional information required by the json decoder
        dct['__koopmans_name__'] = self.__class__.__name__
        dct['__koopmans_module__'] = self.__class__.__module__
        return dct

    @classmethod
    def fromdict(cls: Type[TCalc], dct: dict) -> TCalc:
        calc = cls(dct.pop('atoms'))
        for k, v in dct.items():
            setattr(calc, k.lstrip('_'), v)
        return calc


class CalculatorABC(ABC, Generic[TCalc]):

    '''
    This abstract base class defines various functions we expect any Calculator to possess

    '''

    ext_in: str
    ext_out: str

    def __init__(self, atoms: Atoms) -> None:
        self.prefix: str = ''
        pass

    @abstractmethod
    def read_input(self, input_file: Optional[Path] = None):
        ...

    @abstractmethod
    def read_results(self) -> None:
        ...

    @abstractproperty
    def directory(self) -> Path:
        ...

    @directory.setter
    def directory(self, value: Union[Path, str]) -> None:
        ...

    @abstractmethod
    def is_converged(self) -> bool:
        ...

    @abstractmethod
    def is_complete(self) -> bool:
        ...

    @abstractmethod
    def todict(self) -> dict:
        ...

    @classmethod
    @abstractmethod
    def fromdict(cls: Type[TCalcABC], dct: dict) -> TCalc:
        ...

    @classmethod
    def fromfile(cls, filenames: Union[str, Path, List[str], List[Path]]):
        sanitised_filenames = sanitise_filenames(filenames, cls.ext_in, cls.ext_out)

        # Initialise a new calc object
        calc = cls(atoms=Atoms())

        # Read qe input file
        for filename in [f for f in sanitised_filenames if f.suffix == cls.ext_in]:
            calc.read_input(input_file=filename)

        # Read qe output file
        for filename in [f for f in sanitised_filenames if f.suffix == cls.ext_out]:
            calc.directory = filename.parent
            calc.prefix = filename.stem
            try:
                calc.read_results()
            except Exception:
                # Calculation could not be read; must have been incomplete
                pass

        # Update calc.directory and calc.parameters.prefix
        calc.directory = sanitised_filenames[0].parent
        calc.prefix = sanitised_filenames[0].stem

        # Return the new calc object
        return calc


class ReturnsBandStructure(ABC):
    """
    Abstract base class to be used for calculators that return bandstructures. These classes implement a
    self.generate_band_structure() which is called after self.calculate(). This is done after self.calculate()
    (and not during) because we require access to the band path

    Putting the band structure in self.results is very un-ASE-y, so we might want to ultimately align all of this
    with the more general self.band_structure() method of ASE
    """

    @abstractmethod
    def eigenvalues_from_results(self) -> npt.NDArray[np.float_]:
        ...

    @abstractmethod
    def vbm_energy(self) -> float:
        ...

    def generate_band_structure(self):
        if isinstance(self.parameters.kpts, BandPath):
            # Fetch bandstructure from results
            path = self.parameters.kpts
            eigenvalues_np = self.eigenvalues_from_results()

            eigenvalues_np -= self.vbm_energy()

            self.results['band structure'] = BandStructure(path, eigenvalues_np)
        return


class KCWannCalculator(CalculatorExt):
    # Parent class for KCWHam, KCWScreen and Wann2KCW calculators

    def __init__(self, *args, **kwargs):

        super().__init__(*args, **kwargs)

        self.results_for_qc = []

    def is_complete(self):
        return self.results.get('job_done', False)

    @property
    def filling(self):
        return [[True for _ in range(self.parameters.num_wann_occ)]
                + [False for _ in range(self.parameters.num_wann_emp)]]


class CalculatorCanEnforceSpinSym(ABC):
    # Abstract base class for calculators that can run a sequence of calculations in order to enforce spin symmetry
    # (with the goal of avoiding spin contamination)
    @abstractproperty
    def from_scratch(self) -> bool:
        ...

    @abstractmethod
    def convert_wavefunction_2to1(self):
        ...

    @abstractmethod
    def nspin1_dummy_calculator(self) -> CalculatorCanEnforceSpinSym:
        ...

    @abstractmethod
    def nspin1_calculator(self) -> CalculatorCanEnforceSpinSym:
        ...

    @abstractmethod
    def convert_wavefunction_1to2(self):
        ...

    @abstractmethod
    def nspin2_dummy_calculator(self) -> CalculatorCanEnforceSpinSym:
        ...

    @abstractmethod
    def prepare_to_read_nspin1(self):
        ...<|MERGE_RESOLUTION|>--- conflicted
+++ resolved
@@ -55,91 +55,8 @@
     return sanitised_filenames
 
 
-<<<<<<< HEAD
-T = TypeVar('T', bound='CalculatorExt')
-
-
-class CalculatorABC(ABC, Generic[T]):
-
-    '''
-    This abstract base class defines various functions we expect any Calculator to possess
-
-    '''
-
-    ext_in: str
-    ext_out: str
-
-    def __init__(self, atoms: Atoms) -> None:
-        self.prefix: str = ''
-        pass
-
-    @abstractmethod
-    def read_input(self, input_file: Optional[Path] = None):
-        ...
-
-    @abstractmethod
-    def read_results(self) -> None:
-        ...
-
-    @abstractproperty
-    def directory(self) -> Path:
-        ...
-
-    @directory.setter
-    def directory(self, value: Union[Path, str]) -> None:
-        ...
-
-    @abstractmethod
-    def is_converged(self) -> bool:
-        ...
-
-    @abstractmethod
-    def is_complete(self) -> bool:
-        ...
-
-    def check_convergence(self) -> None:
-        if not self.is_converged():
-            raise CalculationFailed(f'{self.prefix} is not converged')
-
-    @abstractmethod
-    def todict(self) -> dict:
-        ...
-
-    @abstractclassmethod
-    def fromdict(cls, dct: dict) -> T:
-        ...
-
-    @classmethod
-    def fromfile(cls, filenames: Union[str, Path, List[str], List[Path]]):
-        sanitised_filenames = sanitise_filenames(filenames, cls.ext_in, cls.ext_out)
-
-        # Initialise a new calc object
-        calc = cls(atoms=Atoms())
-
-        # Read qe input file
-        for filename in [f for f in sanitised_filenames if f.suffix == cls.ext_in]:
-            calc.read_input(input_file=filename)
-
-        # Read qe output file
-        for filename in [f for f in sanitised_filenames if f.suffix == cls.ext_out]:
-            calc.directory = filename.parent
-            calc.prefix = filename.stem
-            try:
-                calc.read_results()
-            except:
-                # Calculation could not be read; must have been incomplete
-                pass
-
-        # Update calc.directory and calc.parameters.prefix
-        calc.directory = sanitised_filenames[0].parent
-        calc.prefix = sanitised_filenames[0].stem
-
-        # Return the new calc object
-        return calc
-=======
 TCalc = TypeVar('TCalc', bound='CalculatorExt')
 TCalcABC = TypeVar('TCalcABC', bound='CalculatorABC')
->>>>>>> 4cfabeda
 
 
 class CalculatorExt():
