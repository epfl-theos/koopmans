--- conflicted
+++ resolved
@@ -7,22 +7,6 @@
 
 """
 
-<<<<<<< HEAD
-import copy
-import json as json_ext
-import operator
-import os
-import shutil
-import subprocess
-from abc import ABC, abstractmethod
-from functools import reduce
-from pathlib import Path
-from socket import IP_DROP_MEMBERSHIP
-from types import ModuleType
-from typing import Any, Dict, List, Optional, Type, TypeVar, Union
-
-import matplotlib.pyplot as plt
-=======
 from __future__ import annotations
 
 from abc import ABC, abstractmethod
@@ -38,19 +22,15 @@
 from types import ModuleType
 from typing import Any, Dict, Generator, List, Optional, Type, TypeVar, Union
 
->>>>>>> 64dcc8e2
 import numpy as np
 from numpy import typing as npt
 from pybtex.database import BibliographyData
 
-<<<<<<< HEAD
-=======
 # isort: off
 import koopmans.mpl_config
 import matplotlib.pyplot as plt
 # isort: on
 
->>>>>>> 64dcc8e2
 import ase
 import koopmans.mpl_config
 from ase import Atoms
@@ -62,24 +42,14 @@
 from ase.io.espresso import cell_to_ibrav
 from ase.io.espresso import contruct_kcp_namelist as construct_namelist
 from ase.io.espresso import ibrav_to_cell, kcp_keys
-<<<<<<< HEAD
-=======
 from ase.spacegroup import symmetrize
->>>>>>> 64dcc8e2
 from ase.spectrum.band_structure import BandStructure
 from ase.spectrum.doscollection import GridDOSCollection
 from ase.spectrum.dosdata import GridDOSData
 from koopmans import calculators, settings, utils
 from koopmans.bands import Bands
 from koopmans.commands import ParallelCommandWithPostfix
-<<<<<<< HEAD
 from koopmans.ml_utils._ml_models import MLModel
-from koopmans.projections import ProjectionBlocks
-from koopmans.pseudopotentials import (fetch_pseudo, nelec_from_pseudos,
-                                       pseudo_database,
-                                       pseudos_library_directory,
-                                       valence_from_pseudo)
-=======
 from koopmans.projections import ProjectionBlocks
 from koopmans.pseudopotentials import (
     fetch_pseudo,
@@ -88,7 +58,6 @@
     pseudos_library_directory,
     valence_from_pseudo,
 )
->>>>>>> 64dcc8e2
 from koopmans.references import bib_data
 
 T = TypeVar('T', bound='calculators.CalculatorExt')
@@ -186,21 +155,16 @@
                  **kwargs: Dict[str, Any]):
 
         # Parsing parameters
-<<<<<<< HEAD
         self.parameters: Union[settings.MLSettingsDict, settings.WorkflowSettingsDict]
         if 'use_ml' in parameters and parameters['use_ml']:
             self.parameters = settings.MLSettingsDict(**parameters)
         else:
             self.parameters = settings.WorkflowSettingsDict(**parameters)
 
-        self.atoms = atoms
-=======
-        self.parameters = settings.WorkflowSettingsDict(**parameters)
         for key, value in kwargs.items():
             if self.parameters.is_valid(key):
                 self.parameters[key] = value
         self.atoms: Atoms = atoms
->>>>>>> 64dcc8e2
         self.name = name
         self.calculations: List[calculators.Calc] = []
         self.silent = False
@@ -411,22 +375,15 @@
             return self.__dict__ == other.__dict__
         return False
 
-<<<<<<< HEAD
-    def run(self, **kwargs) -> None:
-=======
     def run(self, subdirectory: Optional[Union[str, Path]] = None, from_scratch: Optional[bool] = None) -> None:
         '''
         Run the workflow
         '''
 
->>>>>>> 64dcc8e2
         self.print_preamble()
 
         if not self.parent:
             self._run_sanity_checks()
-<<<<<<< HEAD
-        self._run(**kwargs)
-=======
 
         if self.parent:
             with self._parent_context(subdirectory, from_scratch):
@@ -434,7 +391,6 @@
         else:
             self._run()
 
->>>>>>> 64dcc8e2
         self.print_conclusion()
 
         if not self.parent:
@@ -1012,12 +968,6 @@
 
         with open(fname, 'r') as fd:
             bigdct = json_ext.loads(fd.read())
-        wf = cls._fromjsondct(bigdct)
-        wf.name = fname.replace('.json', '')
-        return wf
-
-    @classmethod
-    def _fromjsondct(cls, bigdct: Dict[str, Any]):
 
         # Deal with the nested w90 subdictionaries
         if 'w90' in bigdct:
@@ -1147,13 +1097,9 @@
 
         workflow_kwargs['plot_params'] = plot_params
 
-<<<<<<< HEAD
-        return cls(atoms, parameters, master_calc_params, **workflow_kwargs)
-=======
         name = fname.replace('.json', '')
 
         return cls(atoms, parameters=parameters, master_calc_params=master_calc_params, name=name, **workflow_kwargs)
->>>>>>> 64dcc8e2
 
     def print_header(self):
         print(header())
