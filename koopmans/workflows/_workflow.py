--- conflicted
+++ resolved
@@ -254,15 +254,11 @@
         # Records whether or not this workflow is a subworkflow of another
         self._is_a_subworkflow = False
 
-<<<<<<< HEAD
         # Yannick Debug: initialize the RidgeRegression() model
         if self.parameters.use_ML:
             self.ml_model         = RidgeRegression()
 
-    def __eq__(self, other):
-=======
     def __eq__(self, other: Any):
->>>>>>> 17c011c7
         if isinstance(other, Workflow):
             return self.__dict__ == other.__dict__
         return False
@@ -431,7 +427,7 @@
                 utils.warn(f'Using the ML-prediction for the {self.parameters.functional}-functional has not yet been implemented.')
             if self.parameters.init_orbitals != 'mlwfs':
                 raise NotImplementedError(f'Using the ML-prediction for {self.parameters.init_orbitals}-init orbitals has not yet been implemented.')
-            if self.parameters.init_empty_orbitals != 'same':
+            if self.parameters.init_empty_orbitals != self.parameters.init_orbitals:
                 raise NotImplementedError(f'Using the ML-prediction for using different init orbitals for empty states than for occupied states has not yet been implemented.')
             if not self.parameters.periodic:
                 utils.warn(f'Using the ML-prediction for non-periodic systems has not yet been implemented')
