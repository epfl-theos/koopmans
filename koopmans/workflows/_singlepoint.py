"""

singlepoint workflow object for koopmans

Written by Edward Linscott Oct 2020
Converted to a workflow object Nov 2020

"""

import os
from pathlib import Path

import numpy as np

from koopmans import utils

from ._workflow import Workflow

load_results_from_output = True


class SinglepointWorkflow(Workflow):

    '''
    Examples
    --------

    Running a Koopmans calculation on ozone

        >>> from ase.build import molecule
        >>> from koopmans.workflows import SinglepointWorkflow
        >>> ozone = molecule('O3', vacuum=5.0, pbc=False)
        >>> wf = SinglepointWorkflow(ozone, ecutwfc = 20.0)
        >>> wf.run()

    Running a Koopmans calculation on GaAs

        >>> from ase.build import bulk
        >>> from koopmans.projections import ProjectionBlocks
        >>> from koopmans.kpoints import Kpoints
        >>> from koopmans.workflows import SinglepointWorkflow
        >>> gaas = bulk('GaAs', crystalstructure='zincblende', a=5.6536)
        >>> projs = ProjectionBlocks.fromprojections([["Ga: d"], ["As: sp3"], ["Ga: sp3"]],
        >>>                                           fillings=[True, True, False],
        >>>                                           spins=[None, None, None],
        >>>                                           atoms=gaas)
        >>> kpoints = Kpoints(grid=[2, 2, 2])
        >>> wf = SinglepointWorkflow(gaas, kpoints=kpoints, projections=projs, init_orbitals='mlwfs',
        >>>                          pseudo_library='sg15_v1.0', ecutwfc=40.0, calculator_parameters={'pw': {'nbnd': 45},
        >>>                          'w90_emp': {'dis_froz_max': 14.6, 'dis_win_max': 18.6}})
        >>> wf.run()
    '''

    if Workflow.__doc__ and __doc__:
        __doc__ = Workflow.__doc__ + __doc__

    def _run(self) -> None:

        # Import it like this so if they have been monkey-patched, we will get the monkey-patched version
<<<<<<< HEAD
        from koopmans.workflows import (DFTCPWorkflow, KoopmansDFPTWorkflow,
                                        KoopmansDSCFWorkflow)
=======
        from koopmans.workflows import (DFTCPWorkflow, DFTPhWorkflow,
                                        KoopmansDFPTWorkflow,
                                        KoopmansDSCFWorkflow)

        if self.parameters.eps_inf == 'auto':
            eps_workflow = DFTPhWorkflow.fromparent(self)
            eps_workflow.run(subdirectory='calculate_eps')
            self.parameters.eps_inf = np.trace(eps_workflow.calculations[-1].results['dielectric tensor']) / 3
>>>>>>> 3904c1bc

        if self.parameters.method == 'dfpt':
            workflow = KoopmansDFPTWorkflow.fromparent(self)
            workflow.run()

        elif self.parameters.functional == 'all':
            # if 'all', create subdirectories and run
            functionals = ['ki', 'pkipz', 'kipz']

            # Make separate directories for KI, pKIPZ, and KIPZ
            for functional in functionals:
                if self.parameters.from_scratch and os.path.isdir(functional):
                    utils.system_call(f'rm -r {functional}')
                if not os.path.isdir(functional):
                    utils.system_call(f'mkdir {functional}')

            if self.parameters.alpha_from_file:
                utils.system_call('cp file_alpharef*.txt ki/')

            for functional in functionals:
                self.print(f'\n{functional.upper().replace("PKIPZ", "pKIPZ")} calculation', style='heading')

                # For pKIPZ/KIPZ, use KI as a starting point
                restart_from_old_ki = (functional == 'kipz')

                # We only need to do the smooth interpolation the first time (i.e. for KI)
                redo_smooth_dft = None if functional == 'ki' else False

                # Create a KC workflow for this particular functional
                kc_workflow = KoopmansDSCFWorkflow.fromparent(self, functional=functional,
                                                              restart_from_old_ki=restart_from_old_ki,
                                                              redo_smooth_dft=redo_smooth_dft,
                                                              calculate_alpha=(functional != 'pkipz'))

                # Transform to the supercell
                if functional == 'kipz':
                    kc_workflow.primitive_to_supercell()

                # Run the workflow
                if functional == 'pkipz' and self.parameters.from_scratch:
                    # We want to run pKIPZ with from_scratch = False, but don't want this to be inherited
                    kc_workflow.run(subdirectory=functional, from_scratch=False)
                else:
                    kc_workflow.run(subdirectory=functional)

                # Provide the pKIPZ and KIPZ calculations with a KI starting point
                if functional == 'ki':
                    if self.parameters.from_scratch:
                        for directory in ['pkipz', 'kipz']:
                            if os.listdir(directory):
                                utils.system_call(f'rm -rf {directory}')

                    # pKIPZ
                    for dir in ['init', 'calc_alpha', 'TMP-CP']:
                        src = Path(f'ki/{dir}/')
                        if src.is_dir():
                            utils.system_call(f'rsync -a {src} pkipz/')
                    for f in ['ki_final.cpi', 'ki_final.cpo', 'ki_final.ham.pkl', 'ki_final.bare_ham.pkl']:
                        file = Path(f'ki/final/{f}')
                        if file.is_file():
                            utils.system_call(f'rsync -a {file} pkipz/final/')
                    if self.parameters.periodic and self.calculator_parameters['ui'].do_smooth_interpolation:
                        if not Path('pkipz/postproc').is_dir():
                            utils.system_call('mkdir pkipz/postproc')
                        utils.system_call(f'rsync -a ki/postproc/wannier pkipz/postproc/')

                    # KIPZ
                    utils.system_call('rsync -a ki/final/ kipz/init/')
                    utils.system_call('mv kipz/init/ki_final.cpi kipz/init/ki_init.cpi')
                    utils.system_call('mv kipz/init/ki_final.cpo kipz/init/ki_init.cpo')
                    if self.parameters.init_orbitals in ['mlwfs', 'projwfs']:
                        utils.system_call('rsync -a ki/init/wannier kipz/init/')
                    if self.parameters.periodic and self.calculator_parameters['ui'].do_smooth_interpolation:
                        # Copy over the smooth PBE calculation from KI for KIPZ to use
                        utils.system_call('rsync -a ki/postproc/wannier kipz/postproc/')

        else:
            # self.functional != all and self.method != 'dfpt'
            if self.parameters.functional in ['ki', 'pkipz', 'kipz']:
                dscf_workflow = KoopmansDSCFWorkflow.fromparent(self)
                dscf_workflow.run()
            else:
                dft_workflow = DFTCPWorkflow.fromparent(self)
                dft_workflow.run()<|MERGE_RESOLUTION|>--- conflicted
+++ resolved
@@ -57,10 +57,6 @@
     def _run(self) -> None:
 
         # Import it like this so if they have been monkey-patched, we will get the monkey-patched version
-<<<<<<< HEAD
-        from koopmans.workflows import (DFTCPWorkflow, KoopmansDFPTWorkflow,
-                                        KoopmansDSCFWorkflow)
-=======
         from koopmans.workflows import (DFTCPWorkflow, DFTPhWorkflow,
                                         KoopmansDFPTWorkflow,
                                         KoopmansDSCFWorkflow)
@@ -69,7 +65,6 @@
             eps_workflow = DFTPhWorkflow.fromparent(self)
             eps_workflow.run(subdirectory='calculate_eps')
             self.parameters.eps_inf = np.trace(eps_workflow.calculations[-1].results['dielectric tensor']) / 3
->>>>>>> 3904c1bc
 
         if self.parameters.method == 'dfpt':
             workflow = KoopmansDFPTWorkflow.fromparent(self)
