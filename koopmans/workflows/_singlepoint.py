--- conflicted
+++ resolved
@@ -59,10 +59,6 @@
     def _run(self) -> None:
 
         # Import it like this so if they have been monkey-patched, we will get the monkey-patched version
-<<<<<<< HEAD
-        from koopmans.workflows import (DFTCPWorkflow, KoopmansDFPTWorkflow,
-                                        KoopmansDSCFWorkflow)
-=======
         from koopmans.workflows import (DFTCPWorkflow, DFTPhWorkflow,
                                         KoopmansDFPTWorkflow,
                                         KoopmansDSCFWorkflow)
@@ -73,7 +69,6 @@
                 shutil.rmtree('calculate_eps')
             eps_workflow.run(subdirectory='calculate_eps')
             self.parameters.eps_inf = np.trace(eps_workflow.calculations[-1].results['dielectric tensor']) / 3
->>>>>>> 03ee14f1
 
         if self.parameters.method == 'dfpt':
             workflow = KoopmansDFPTWorkflow.fromparent(self)
