--- conflicted
+++ resolved
@@ -136,11 +136,7 @@
 
         if self.parameters.init_orbitals in ['mlwfs', 'projwfs'] \
                 and self.parameters.init_orbitals in ['mlwfs', 'projwfs']:
-<<<<<<< HEAD
-            # Loop over the various subblocks that we must wannierise separately
-=======
             # Loop over the various subblocks that we must wannierize separately
->>>>>>> 5b0bf6fc
             for block in self.projections:
                 if block.filled:
                     init_orbs = self.parameters.init_orbitals
