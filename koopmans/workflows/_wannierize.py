"""

Workflow module for koopmans, containing the workflow for generating maximally localized
Wannier functions (MLWFs), using the Wannier90 code

Written by Riccardo De Gennaro Nov 2020

"""

import copy
import numpy as np
import math
from pathlib import Path
import pickle
import shutil
from typing import List, TypeVar
import koopmans.mpl_config
import matplotlib.pyplot as plt
from koopmans import utils, projections, calculators
from koopmans.pseudopotentials import nelec_from_pseudos
from ._workflow import Workflow


CalcExtType = TypeVar('CalcExtType', bound='calculators.CalculatorExt')


class WannierizeWorkflow(Workflow):

    def __init__(self, *args, force_nspin2=False, scf_kgrid=None, **kwargs):
        super().__init__(*args, **kwargs)

        if 'pw' not in self.master_calc_params:
            raise ValueError(
                'You need to provide a pw block in your input')

        pw_params = self.master_calc_params['pw']

        if self.parameters.init_orbitals in ['mlwfs', 'projwfs']:

            if self.parameters.spin_polarised:
                spins = ['up', 'down']
            else:
                spins = [None]

            for spin in spins:
                # Update the projections_blocks to account for additional occupied bands
                num_wann_occ = self.projections.num_bands(occ=True, spin=spin)
                nelec = nelec_from_pseudos(self.atoms, self.pseudopotentials, pw_params.pseudo_dir)
                if self.parameters.spin_polarised:
                    num_bands_occ = nelec - pw_params.get('tot_charge', 0)
                    if spin == 'up':
                        num_bands_occ += pw_params.tot_magnetization
                    else:
                        num_bands_occ -= pw_params.tot_magnetization
                    num_bands_occ = int(num_bands_occ // 2)
                else:
                    num_bands_occ = nelec // 2
                if num_bands_occ < num_wann_occ:
                    extra_spin_info = ''
                    if spin is not None:
                        extra_spin_info = f' for the spin {spin} channel'
                    raise ValueError(f'You have provided more projectors than there are bands{extra_spin_info}:\n'
                                     f' number of occupied bands = {num_bands_occ}\n'
                                     f' number of wannier functions = {num_wann_occ}')
                self.projections.add_bands(num_bands_occ - num_wann_occ, above=False, spin=spin)

                # Update the projections_blocks to account for additional empty bands
                num_wann_emp = self.projections.num_bands(occ=False, spin=spin)
                num_bands_emp = pw_params.nbnd - num_bands_occ
                self.projections.add_bands(num_bands_emp - num_wann_emp, above=True, spin=spin)

                # Sanity checking
                w90_nbnd = self.projections.num_bands(spin=spin)
                if pw_params.nbnd != w90_nbnd:
                    raise ValueError(
                        f'Number of bands disagrees between pw ({pw_params.nbnd}) and wannier90 ({w90_nbnd})')

        elif self.parameters.init_orbitals == 'kohn-sham':
            pass

        else:
            raise NotImplementedError('WannierizeWorkflow supports only init_orbitals = '
                                      '"mlwfs", "projwfs" or "kohn-sham"')

        # Spin-polarisation
        self._force_nspin2 = force_nspin2
        if force_nspin2:
            pw_params.nspin = 2
        elif self.parameters.spin_polarised:
            pw_params.nspin = 2
        else:
            pw_params.nspin = 1

        # When running a smooth PW calculation the k-grid for the scf calculation
        # must match the original k-grid
        self._scf_kgrid = scf_kgrid

    def _run(self):
        '''

        Wrapper for the calculation of (maximally localized) Wannier functions
        using PW and Wannier90

        '''
        if self.parameters.init_orbitals in ['mlwfs', 'projwfs']:
            self.print('Wannierisation', style='heading')
        else:
            self.print('Kohn-Sham orbitals', style='heading')

        if self.parameters.from_scratch:
            utils.system_call("rm -rf wannier", False)

        # Run PW scf and nscf calculations
        # PWscf needs only the valence bands
        calc_pw = self.new_calculator('pw')
        calc_pw.parameters.pop('nbnd', None)
        calc_pw.directory = 'wannier'
        calc_pw.prefix = 'scf'
        if self._scf_kgrid:
            calc_pw.parameters.kpts = self._scf_kgrid
        self.run_calculator(calc_pw)

        calc_pw = self.new_calculator('pw', calculation='nscf', nosym=True, noinv=True)
        calc_pw.directory = 'wannier'
        calc_pw.prefix = 'nscf'
        self.run_calculator(calc_pw)

        if self.parameters.init_orbitals in ['mlwfs', 'projwfs']:
            # Loop over the various subblocks that we must wannierise separately
            for block in self.projections:
                # Construct the subdirectory label
                w90_dir = Path('wannier') / block.directory

                # 1) pre-processing Wannier90 calculation
                calc_w90 = self.new_calculator(block.calc_type, directory=w90_dir,
                                               **block.w90_kwargs)
                calc_w90.prefix = 'wann_preproc'
                calc_w90.command.flags = '-pp'
                self.run_calculator(calc_w90)
                utils.system_call(f'rsync -a {calc_w90.directory}/wann_preproc.nnkp {calc_w90.directory}/wann.nnkp')

                # 2) standard pw2wannier90 calculation
                calc_p2w = self.new_calculator('pw2wannier', directory=w90_dir,
                                               spin_component=block.spin,
                                               outdir=calc_pw.parameters.outdir)
                calc_p2w.prefix = 'pw2wan'
                self.run_calculator(calc_p2w)

                # 3) Wannier90 calculation
                calc_w90 = self.new_calculator(block.calc_type, directory=w90_dir,
                                               bands_plot=self.parameters.calculate_bands,
                                               **block.w90_kwargs)
                calc_w90.prefix = 'wann'
                self.run_calculator(calc_w90)

            # Merging Hamiltonian files, U matrix files, centres files if necessary
            for block in self.projections.to_merge():
                self.merge_wannier_files(block, prefix=calc_w90.prefix)

                # Extending the U_dis matrix file, if necessary
                num_wann = sum([b.w90_kwargs['num_wann'] for b in block])
                num_bands = sum([b.w90_kwargs['num_bands'] for b in block])
                if not block[0].filled and num_bands > num_wann:
                    self.extend_wannier_u_dis_file(block, prefix=calc_w90.prefix)

        if self.parameters.calculate_bands:
            # Run a "bands" calculation, making sure we don't overwrite
            # the scf/nscf tmp files by setting a different prefix
            calc_pw_bands = self.new_calculator('pw', calculation='bands', kpts=self.kpath)
            calc_pw_bands.directory = 'wannier'
            calc_pw_bands.prefix = 'bands'
            calc_pw_bands.parameters.prefix += '_bands'

            # Link the save directory so that the bands calculation can use the old density
            if self.parameters.from_scratch:
                [src, dest] = [(c.parameters.outdir / c.parameters.prefix).with_suffix('.save')
                               for c in [calc_pw, calc_pw_bands]]

                if dest.exists():
                    shutil.rmtree(str(dest))
                shutil.copytree(src, dest)
            self.run_calculator(calc_pw_bands)

            # calc_projwfc = self.new_calculator('projwfc', pseudopotentials=self.pseudopotentials,
            #                                    pseudo_dir=calc_pw_bands.parameters.pseudo_dir,
            #                                    spin_polarised=self.parameters.spin_polarised)
            # self.run_calculator(calc_projwfc)
            # # afterwards we extract the DOS from calc_projwfc.results['DOS']

            # Select those calculations that generated a band structure
            selected_calcs = [c for c in self.calculations[:-1] if 'band structure' in c.results]

            # Work out the vertical shift to set the valence band edge to zero
            pw_eigs = calc_pw_bands.results['band structure'].energies
            if self.parameters.spin_polarised:
                w90_emp_num_bands = [self.projections.num_bands(occ=False, spin=spin) for spin in ['up', 'down']]
                vbes: List[float] = []
                for ispin, num_bands in enumerate(w90_emp_num_bands):
                    if num_bands == 0:
                        vbes.append(pw_eigs[ispin, :, :].max())
                    elif num_bands == pw_eigs.shape[2]:
                        continue
                    else:
                        vbes.append(pw_eigs[ispin, :, :-num_bands].max())

                vbe = max(vbes)
            else:
                w90_emp_num_bands = self.projections.num_bands(occ=False)
                if w90_emp_num_bands > 0:
                    vbe = np.max(pw_eigs[:, :, :-w90_emp_num_bands])
                else:
                    vbe = np.max(pw_eigs)

            # Work out the energy ranges for plotting
            emin = np.min(selected_calcs[0].results['band structure'].energies) - 1 - vbe
            emax = np.max(selected_calcs[-1].results['band structure'].energies) + 1 - vbe

            # Plot the bandstructures on top of one another
            ax = None
            labels = ['explicit'] \
                + [f'interpolation ({c.directory.name.replace("_",", ").replace("block", "block ")})'
                   for c in selected_calcs]
            color_cycle = plt.rcParams['axes.prop_cycle']()
            bs_list = []
            bsplot_kwargs_list = []
<<<<<<< HEAD
=======
            colours = {}
>>>>>>> 5696d9b0
            for calc, label in zip([calc_pw_bands] + selected_calcs, labels):
                if 'band structure' in calc.results:
                    # Load the bandstructure. Because we are going apply a vertical shift, we take a copy of the
                    # bandstructure (we don't want the stored band structure to be vertically shifted depending on
                    # the value of self.parameters.calculate_bands!)
                    bs = copy.deepcopy(calc.results['band structure'])

                    # Unfortunately once a bandstructure object is created you cannot tweak it, so we must alter
                    # this private variable
                    bs._energies -= vbe

                    # Tweaking the plot aesthetics
<<<<<<< HEAD
                    kwargs = {'emin': emin, 'emax': emax, 'label': label, 'color': next(color_cycle)['color']}
=======
                    kwargs = {'emin': emin, 'emax': emax, 'label': label}
                    up_label = label.replace(', down', ', up')
                    if ', down' in label:
                        kwargs['ls'] = '--'
                    if ', down' in label and up_label in colours:
                        colours[label] = colours[up_label]
                    else:
                        colours[label] = [next(color_cycle)['color'] for _ in range(bs.energies.shape[0])]
>>>>>>> 5696d9b0
                    if 'explicit' in label:
                        kwargs['ls'] = 'none'
                        kwargs['marker'] = 'x'
                    kwargs['color'] = colours[label]

                    # Store
                    bs_list.append(bs)
                    bsplot_kwargs_list.append(kwargs)

            # Plot
            self.plot_bandstructure(bs_list, bsplot_kwargs=bsplot_kwargs_list)

            # # Move the legend
            # lgd = ax.legend(bbox_to_anchor=(1, 1), loc="lower right", ncol=2)

            # # Save the comparison to file (as png and also in editable form)
            # with open(self.name + '_interpolated_bandstructure_{}x{}x{}.fig.pkl'.format(*self.kgrid), 'wb') as fd:
            #     pickle.dump(plt.gcf(), fd)
            # # The "bbox_extra_artists" and "bbox_inches" mean that the legend is not cropped out
            # plt.savefig(self.name + '_interpolated_bandstructure_{}x{}x{}.png'.format(*self.kgrid),
            #             bbox_extra_artists=(lgd,), bbox_inches='tight')

        return

    def new_calculator(self, calc_type, *args, **kwargs) -> CalcExtType:
        calc: CalcExtType = super().new_calculator(calc_type, *args, **kwargs)

        # Extra tweaks for Wannier90 calculations
        if calc_type.startswith('w90'):
            if calc.parameters.num_bands != calc.parameters.num_wann and calc.parameters.dis_num_iter is None:
                calc.parameters.dis_num_iter = 5000
            if self.parameters.init_orbitals == 'projwfs':
                calc.parameters.num_iter = 0
        if calc_type == 'pw2wannier':
            if self._force_nspin2 and not self.parameters.spin_polarised:
                calc.parameters.spin_component = 'up'

        # Use a unified tmp directory
        if 'outdir' in calc.parameters.valid:
            calc.parameters.outdir = Path('wannier/TMP').resolve()

        return calc

    def merge_wannier_files(self, block: List[projections.ProjectionBlock], prefix: str = 'wann'):
        """
        Merges the hr (Hamiltonian), u (rotation matrix), and wannier centres files of a collection of blocks that
        share the same filling and spin
        """

        # Working out the directories where to read in files and where to write out files to
        dirs_in: List[Path] = []
        for b in block:
            assert b.directory is not None, 'The block which you are trying to merge is missing a directory; this ' \
                'should not happen'
            dirs_in.append(Path('wannier') / b.directory)
        assert b.merge_directory is not None, 'The block which you are trying to merge is missing a ' \
            'merge_directory; this should not happen'
        dir_out = Path('wannier') / b.merge_directory

        # Merging the hr (Hamiltonian) files
        self.merge_wannier_hr_files(dirs_in, dir_out, prefix)

        if self.parameters.method == 'dfpt':
            # Merging the U (rotation matrix) files
            self.merge_wannier_u_files(dirs_in, dir_out, prefix)

            # Merging the wannier centres files
            self.merge_wannier_centres_files(dirs_in, dir_out, prefix)

    def merge_wannier_hr_files(self, dirs_in: List[Path], dir_out: Path, prefix: str):
        # Reading in each hr file in turn
        hr_list = []
        weights_out = None
        rvect_out = None
        for dir_in in dirs_in:
            # Reading the hr file
            fname_in = dir_in / (prefix + '_hr.dat')
            hr, rvect, weights, nrpts = utils.read_wannier_hr_file(fname_in)

            # Sanity checking
            if weights_out is None:
                weights_out = weights
            elif weights != weights_out:
                raise ValueError(f'{fname_in} contains weights that differ from the other blocks. This should not '
                                 'happen.')
            if rvect_out is None:
                rvect_out = rvect
            elif np.all(rvect != rvect_out):
                raise ValueError(f'{fname_in} contains a set of R-vectors that differ from the other blocks. This '
                                 'should not happen.')

            # Reshaping this block of the Hamiltonian in preparation for constructing the block matrix, and storing it
            num_wann2 = hr.size // nrpts
            num_wann = int(math.sqrt(num_wann2))
            hr_list.append(hr.reshape(nrpts, num_wann, num_wann))

        # Constructing the block matrix hr_out which is dimensions (nrpts, num_wann_tot, num_wann_tot)
        num_wann_tot = sum([hr.shape[-1] for hr in hr_list])
        hr_out = np.zeros((nrpts, num_wann_tot, num_wann_tot), dtype=complex)
        start = 0
        for hr in hr_list:
            end = start + hr.shape[1]
            for irpt in range(nrpts):
                hr_out[irpt, start:end, start:end] = hr[irpt, :, :]
            start = end

        assert rvect_out is not None
        assert weights_out is not None

        utils.write_wannier_hr_file(dir_out / (prefix + '_hr.dat'), hr_out, rvect_out.tolist(), weights_out)

    def merge_wannier_u_files(self, dirs_in: List[Path], dir_out: Path, prefix: str):
        u_list = []
        kpts_master = None
        for dir_in in dirs_in:
            # Reading the U file
            fname_in = dir_in / (prefix + '_u.mat')

            umat, kpts, nkpts = utils.read_wannier_u_file(fname_in)

            if kpts_master is None:
                kpts_master = kpts
            elif nkpts == len(kpts_master) and np.allclose(kpts, kpts_master):
                pass
            else:
                raise ValueError(f'{fname_in} has an inconsistent set of k-points with the other files you are merging')

            u_list.append(umat)

        shape_u_merged = [nkpts] + np.sum([u.shape for u in u_list], axis=0)[1:].tolist()
        u_merged = np.zeros(shape_u_merged, dtype=complex)

        # Constructing a large block-diagonal U matrix from all the individual matrices in u_list
        i_start = 0
        j_start = 0
        for u in u_list:
            i_end = i_start + u.shape[1]
            j_end = j_start + u.shape[2]
            u_merged[:, i_start:i_end, j_start:j_end] = u
            i_start = i_end
            j_start = j_end

        # Writing out the large U file
        utils.write_wannier_u_file(dir_out / (prefix + '_u.mat'), u_merged, kpts)

    def merge_wannier_centres_files(self, dirs_in: List[Path], dir_out: Path, prefix: str):
        centres_list = []
        for dir_in in dirs_in:
            # Reading the centres file
            fname_in = dir_in / (prefix + '_centres.xyz')

            centres, _ = utils.read_wannier_centres_file(fname_in)

            centres_list += centres

        # Writing the centres file
        utils.write_wannier_centres_file(dir_out / (prefix + '_centres.xyz'), centres_list, self.atoms)

    def extend_wannier_u_dis_file(self, block: List[projections.ProjectionBlock], prefix: str = 'wann'):
        # Read in
        assert block[-1].directory is not None
        fname_in = Path('wannier') / block[-1].directory / (prefix + '_u_dis.mat')
        udis_mat, kpts, _ = utils.read_wannier_u_file(fname_in)

        # Build up the larger U_dis matrix, which is a nkpts x nwann_emp x nbnd_emp matrix...
        nbnd_tot = self.projections.num_bands(occ=False, spin=block[-1].spin)
        nwann_tot = self.projections.num_wann(occ=False, spin=block[-1].spin)
        udis_mat_large = np.zeros((len(kpts), nwann_tot, nbnd_tot), dtype=complex)
        # ... with the diagonal entries equal to 1...
        udis_mat_large[:, :nwann_tot, :nwann_tot] = np.identity(nwann_tot)
        # ... except for the last block, where we insert the contents of the corresponding u_dis file
        udis_mat_large[:, -udis_mat.shape[1]:, -udis_mat.shape[2]:] = udis_mat

        # Write out
        assert block[-1].merge_directory is not None
        fname_out = Path('wannier') / block[-1].merge_directory / (prefix + '_u_dis.mat')
        utils.write_wannier_u_file(fname_out, udis_mat_large, kpts)<|MERGE_RESOLUTION|>--- conflicted
+++ resolved
@@ -223,10 +223,7 @@
             color_cycle = plt.rcParams['axes.prop_cycle']()
             bs_list = []
             bsplot_kwargs_list = []
-<<<<<<< HEAD
-=======
             colours = {}
->>>>>>> 5696d9b0
             for calc, label in zip([calc_pw_bands] + selected_calcs, labels):
                 if 'band structure' in calc.results:
                     # Load the bandstructure. Because we are going apply a vertical shift, we take a copy of the
@@ -239,9 +236,6 @@
                     bs._energies -= vbe
 
                     # Tweaking the plot aesthetics
-<<<<<<< HEAD
-                    kwargs = {'emin': emin, 'emax': emax, 'label': label, 'color': next(color_cycle)['color']}
-=======
                     kwargs = {'emin': emin, 'emax': emax, 'label': label}
                     up_label = label.replace(', down', ', up')
                     if ', down' in label:
@@ -250,7 +244,6 @@
                         colours[label] = colours[up_label]
                     else:
                         colours[label] = [next(color_cycle)['color'] for _ in range(bs.energies.shape[0])]
->>>>>>> 5696d9b0
                     if 'explicit' in label:
                         kwargs['ls'] = 'none'
                         kwargs['marker'] = 'x'
