--- conflicted
+++ resolved
@@ -134,14 +134,9 @@
         calc_pw.prefix = 'nscf'
         self.run_calculator(calc_pw)
 
-<<<<<<< HEAD
-        if self.parameters.init_orbitals in ['mlwfs', 'projwfs'] and self.parameters.init_orbitals in ['mlwfs', 'projwfs']:
-            # Loop over the various subblocks that we must wannierize separately
-=======
         if self.parameters.init_orbitals in ['mlwfs', 'projwfs'] \
                 and self.parameters.init_orbitals in ['mlwfs', 'projwfs']:
-            # Loop over the various subblocks that we must wannierise separately
->>>>>>> e08328ff
+            # Loop over the various subblocks that we must wannierize separately
             for block in self.projections:
                 if block.filled:
                     init_orbs = self.parameters.init_orbitals
