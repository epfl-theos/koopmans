--- conflicted
+++ resolved
@@ -979,16 +979,6 @@
             raise ValueError('Error: print_wfc_anion is set to true but you have not selected '
                              'an index_empty_to_save. Provide this as an argument to new_cp_calculator')
 
-<<<<<<< HEAD
-        # avoid innerloops for one-orbital-manifolds
-        if calc.parameters.nelup in [0, 1] and calc.parameters.neldw in [0, 1]:
-            calc.parameters.do_innerloop = False
-        if calc.parameters.empty_states_nbnd == 1:
-            calc.parameters.do_innerloop_empty = False
-=======
-        if calc.parameters.fixed_band is not None and calc.parameters.fixed_band > calc.parameters.nelup + 1:
-            utils.warn('calc.fixed_band is higher than the LUMO; this should not happen')
->>>>>>> 7192915e
 
         # don't print QC in some cases
         if 'dummy' in calc.prefix:
