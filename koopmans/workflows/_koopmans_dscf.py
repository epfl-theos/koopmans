"""

Workflow module for koopmans, containing the workflow for performing KI and KIPZ calculations

Written by Edward Linscott Jan 2020
Split off from workflow.py Oct 2020

"""

from ase.dft import DOS
import numpy as np
import shutil
from pathlib import Path
from typing import List, Optional, Tuple
from ase.spectrum.band_structure import BandStructure
from koopmans import utils
from koopmans.settings import KoopmansCPSettingsDict
from koopmans.bands import Band, Bands
from koopmans import calculators
from ._workflow import Workflow


class KoopmansDSCFWorkflow(Workflow):

    def __init__(self, *args, redo_smooth_dft: Optional[bool] = None, restart_from_old_ki: bool = False,
                 **kwargs) -> None:
        super().__init__(*args, **kwargs)

        # The following two additional keywords allow for some tweaking of the workflow when running a singlepoint
        # workflow with functional == 'all'

        # By default, we don't override self.parameters.from_scratch when we arrive at the higher-res DFT calculations.
        # We change this flag to False for workflows where this is unnecessary (such as pKIPZ) to skip this step.
        self._redo_smooth_dft = redo_smooth_dft

        # For the KIPZ calculation we restart from the old KI calculation
        self._restart_from_old_ki = restart_from_old_ki

        # If periodic, convert the kcp calculation into a Γ-only supercell calculation
        kcp_params = self.master_calc_params['kcp']
        if self.parameters.periodic:
            spins: List[Optional[str]]
            if self.parameters.spin_polarised:
                spins = ['up', 'down']
                nelecs = [kcp_params.nelup, kcp_params.neldw]
            else:
                spins = [None]
                nelecs = [kcp_params.nelec // 2]

            for spin, nelec in zip(spins, nelecs):
                # Check that we have wannierised every filled orbital
                if self.projections:
                    nbands_occ = self.projections.num_wann(occ=True, spin=spin)

                    if nbands_occ != nelec:
                        raise ValueError('You have configured this calculation to only wannierise a subset of the '
                                         'occupied bands:\n'
                                         f' number of occupied bands = {nelec}\n'
                                         f' number of occupied Wannier functions = {nbands_occ}\n'
                                         'This is incompatible with the subsequent Koopmans '
                                         'calculation.\nPlease modify the wannier90 settings in order to wannierise '
                                         'all of the occupied bands. (You may want to consider taking advantage of the '
                                         '"projections_blocks" functionality if your system has a lot of electrons.)')

                    nbands_emp = self.projections.num_wann(occ=False, spin=spin)
                else:
                    nbands_occ = nelec
                    nbands_emp = self.master_calc_params['pw'].nbnd - nbands_occ

                # Check the number of empty states has been correctly configured
                spin_info = f'spin {spin} ' if self.parameters.spin_polarised else ''
                if kcp_params.nbnd is None:
                    if nbands_emp != 0:
                        kcp_params.nbnd = nbands_occ + nbands_emp
                elif nbands_occ > kcp_params.nbnd:
                    raise ValueError(f'The value you have provided for nbnd is less than the number of {spin_info}'
                                     f'electrons. Please increase nbnd to at least {nbands_occ}')
                elif kcp_params.nbnd != nbands_occ + nbands_emp:
                    raise ValueError(f'The number of {spin_info}empty states are inconsistent:\n'
                                     f' number of empty bands = {kcp_params.nbnd - nbands_occ}\n'
                                     f' number of empty Wannier functions = {nbands_emp}\n'
                                     'If you have provided "nbnd" explicitly to the kcp calculator, check that it '
                                     'matches with the number of empty projections/bands in your system.')

            # Populating self.parameters.orbital_groups if needed
            # N.B. self.bands.groups is guaranteed to be 2 x num_wann, but self.parameters.orbital_groups
            # is either 1- or 2- long, depending on if we are spin-polarised or not
            if self.parameters.orbital_groups is None:
                orbital_groups: List[List[int]] = []
                i_start = 0
                for nelec in nelecs:
                    i_end = i_start + kcp_params.get('nbnd', nelec) - 1
                    orbital_groups.append(list(range(i_start, i_end + 1)))
                    i_start = i_end
                self.parameters.orbital_groups = orbital_groups

            if not self.gamma_only:
                # Update the KCP settings to correspond to a supercell (leaving self.atoms unchanged for the moment)
                self.convert_kcp_to_supercell()

<<<<<<< HEAD
                # Expanding self.parameters.orbital_groups to account for the supercell, grouping equivalent wannier
                # functions together
                for i_spin, nelec in enumerate(nelecs):
                    self.parameters.orbital_groups[i_spin] = [i for _ in range(np.prod(self.kgrid))
                                                            for i in self.parameters.orbital_groups[i_spin][:nelec]] \
                        + [i for _ in range(np.prod(self.kgrid))
                        for i in self.parameters.orbital_groups[i_spin][nelec:]]
=======
            # Expanding self.parameters.orbital_groups to account for the supercell, grouping equivalent wannier
            # functions together
            for i_spin, nelec in enumerate(nelecs):
                self.parameters.orbital_groups[i_spin] = [i for _ in range(np.prod(self.kgrid))
                    for i in self.parameters.orbital_groups[i_spin][:nelec]] \
                    + [i for _ in range(np.prod(self.kgrid)) for i in self.parameters.orbital_groups[i_spin][nelec:]]
>>>>>>> aae677a5

        # Check the shape of self.parameters.orbital_groups is as expected
        if self.parameters.spin_polarised:
            target_length = 2
        else:
            target_length = 1
        if self.parameters.orbital_groups is not None:
            assert len(self.parameters.orbital_groups) == target_length

        # Constructing the arrays required to initialise a Bands object
        if self.parameters.spin_polarised:
            if 'nbnd' in kcp_params:
                n_emp_up = kcp_params.nbnd - kcp_params.nelup
                n_emp_dw = kcp_params.nbnd - kcp_params.neldw
            else:
                n_emp_up = 0
                n_emp_dw = 0
            filling = [[True for _ in range(kcp_params.nelup)] + [False for _ in range(n_emp_up)],
                       [True for _ in range(kcp_params.neldw)] + [False for _ in range(n_emp_dw)]]
            groups = self.parameters.orbital_groups
        else:
            if 'nbnd' in kcp_params:
                n_emp = kcp_params.nbnd - kcp_params.nelec // 2
            else:
                n_emp = 0
            filling = [[True for _ in range(kcp_params.nelec // 2)]
                       + [False for _ in range(n_emp)] for _ in range(2)]
            # self.parameters.orbital_groups does not have a spin index
            if self.parameters.orbital_groups is None:
                groups = None
            else:
                groups = [self.parameters.orbital_groups[0] for _ in range(2)]

        # Checking groups and filling are the same dimensions
        if groups is not None:
            for g, f in zip(groups, filling):
                assert len(g) == len(f), 'orbital_groups is the wrong dimension; its length should match the number ' \
                    'of bands'

        # Initialise the bands object
        self.bands = Bands(n_bands=[len(f) for f in filling], n_spin=2, spin_polarised=self.parameters.spin_polarised,
                           filling=filling, groups=groups,
                           self_hartree_tol=self.parameters.orbital_groups_self_hartree_tol)

        if self.parameters.alpha_from_file:
            # Reading alpha values from file
            self.bands.alphas = self.read_alphas_from_file()
        else:
            # Initialising alpha with a guess
            self.bands.alphas = self.parameters.alpha_guess

        # Raise errors if any UI keywords are provided but will be overwritten by the workflow
        for ui_keyword in ['kc_ham_file', 'w90_seedname', 'dft_ham_file', 'dft_smooth_ham_file']:
            for ui_kind in ['occ', 'emp']:
                value = getattr(self.master_calc_params[f'ui_{ui_kind}'], ui_keyword)
                [default_value] = [s.default for s in self.master_calc_params['ui'].settings if s.name == ui_keyword]
                if value != default_value:
                    raise ValueError(f'UI keyword {ui_keyword} has been set in the input file, but this will be '
                                     'automatically set by the Koopmans workflow. Remove this keyword from the input '
                                     'file')

        # Initialise self.init_empty_orbitals if it has not been set
        if self.parameters.init_empty_orbitals == 'same':
            self.parameters.init_empty_orbitals = self.parameters.init_orbitals
        if self.parameters.init_empty_orbitals != self.parameters.init_orbitals:
            raise NotImplementedError(f'The combination init_orbitals = {self.parameters.init_orbitals} '
                                      f'and init_empty_orbitals = {self.parameters.init_empty_orbitals} '
                                      'has not yet been implemented')

    def convert_kcp_to_supercell(self):
        # Multiply all extensive KCP settings by the appropriate prefactor
        prefactor = np.prod(self.kgrid)
        for attr in ['nelec', 'nelup', 'neldw', 'nbnd', 'conv_thr', 'esic_conv_thr', 'tot_charge', 'tot_magnetization']:
            value = getattr(self.master_calc_params['kcp'], attr, None)
            if value is not None:
                setattr(self.master_calc_params['kcp'], attr, prefactor * value)

    def read_alphas_from_file(self, directory: Path = Path()):
        '''
        This routine reads in the contents of file_alpharef.txt and file_alpharef_empty.txt

        Since utils.read_alpha_file provides a flattened list of alphas so we must convert this
        to a nested list using convert_flat_alphas_for_kcp()
        '''

        flat_alphas = utils.read_alpha_file(directory)
        params = self.master_calc_params['kcp']
        assert isinstance(params, KoopmansCPSettingsDict)
        alphas = calculators.convert_flat_alphas_for_kcp(flat_alphas, params)

        if self.parameters.spin_polarised:
            raise NotImplementedError('Need to check implementation')

        return alphas

    def _run(self) -> None:
        '''
        This function runs a KI/pKIPZ/KIPZ workflow from start to finish

        Running this function will generate several directories:
            init/                 -- the density and manifold initialisation calculations
            calc_alpha/orbital_#/ -- calculations where we have fixed a particular orbital
                                     in order to calculate alpha
            final/                -- the final KI/KIPZ calculation
            postproc/             -- the unfolding and interpolation of the final band structure
        '''

        # Removing old directories
        if self.parameters.from_scratch:
            if not self._restart_from_old_ki:
                # if self._restart_from_old_ki we don't want to delete the directory containing
                # the KI calculation we're reading the manifold from, or the TMP files
                utils.system_call('rm -r init 2>/dev/null', False)
                utils.system_call(f'rm -r {self.master_calc_params["kcp"].outdir} 2>/dev/null', False)
            utils.system_call('rm -r calc_alpha 2>/dev/null', False)
            utils.system_call('rm -r final 2>/dev/null', False)
            if self._redo_smooth_dft in [None, True]:
                utils.system_call('rm -r postproc 2>/dev/null', False)

        self.print('Initialisation of density and variational orbitals', style='heading')
        self.perform_initialisation()

        if self.parameters.from_scratch and not self._restart_from_old_ki \
                and self.parameters.fix_spin_contamination \
                and self.parameters.init_orbitals not in ['mlwfs', 'projwfs'] \
                and not (self.parameters.periodic and self.parameters.init_orbitals == 'kohn-sham'):
            self.print('Copying the spin-up variational orbitals over to the spin-down channel')
            calc = self.calculations[-1]
            savedir = f'{calc.parameters.outdir}/{calc.parameters.prefix}_{calc.parameters.ndw}.save/K00001'
            utils.system_call(f'cp {savedir}/evc01.dat {savedir}/evc02.dat')

            assert isinstance(calc, calculators.KoopmansCPCalculator)
            if calc.has_empty_states():
                utils.system_call(f'cp {savedir}/evc0_empty1.dat {savedir}/evc0_empty2.dat')

        self.print('Calculating screening parameters', style='heading')
        if self.parameters.calculate_alpha:
            self.perform_alpha_calculations()
        else:
            self.print('Skipping calculation of screening parameters', end='')
            if len(self.bands.alpha_history) == 0:
                self.print('; reading values from file')
                self.bands.alphas = self.read_alphas_from_file()
            else:
                self.print()
            self.bands.print_history(indent=self.print_indent + 1)

        # Final calculation
        self.print(f'Final {self.parameters.functional.upper().replace("PK","pK")} calculation', style='heading')
        self.perform_final_calculations()

        # Postprocessing
        if self.parameters.periodic:
            if self.parameters.calculate_bands in [None, True] and self.projections and self.kpath is not None:
                # Calculate interpolated band structure and DOS with UI
                from koopmans.workflows import UnfoldAndInterpolateWorkflow
                self.print(f'\nPostprocessing', style='heading')
                ui_workflow = UnfoldAndInterpolateWorkflow(redo_smooth_dft=self._redo_smooth_dft, **self.wf_kwargs)
                self.run_subworkflow(ui_workflow, subdirectory='postproc')
            else:
                # Generate the DOS only
                dos = DOS(self.calculations[-1], width=self.plot_params.degauss, npts=self.plot_params.nstep + 1)
                self.calculations[-1].results['dos'] = dos

    def perform_initialisation(self) -> None:
        # Import these here so that if these have been monkey-patched, we get the monkey-patched version
        from koopmans.workflows import WannierizeWorkflow, FoldToSupercellWorkflow

        # The final calculation during the initialisation, regardless of the workflow settings, should write to ndw = 51
        ndw_final = 51

        if self._restart_from_old_ki:
            self.print('Copying the density and orbitals from a pre-existing KI calculation')

            # Read the .cpi file to work out the value for ndw
            calc = calculators.KoopmansCPCalculator.fromfile('init/ki_init')

            # Move the old save directory to correspond to ndw_final, using pz_innerloop_init to work out where the
            # code will expect the tmp files to be
            old_savedir = Path(calc.parameters.outdir) / f'{calc.parameters.prefix}_{calc.parameters.ndw}.save'
            savedir = Path(f'{self.new_kcp_calculator("pz_innerloop_init").parameters.outdir}') / \
                f'{calc.parameters.prefix}_{ndw_final}.save'
            if not old_savedir.is_dir():
                raise ValueError(f'{old_savedir} does not exist; a previous '
                                 'and complete KI calculation is required '
                                 'to restart from an old KI calculation"')
            if savedir.is_dir():
                shutil.rmtree(savedir.as_posix())

            # Use the chdir construct in order to create the directory savedir if it does not already exist and is
            # nested
            with utils.chdir(savedir):
                utils.system_call(f'rsync -a {old_savedir}/ .')

            # Check that the files defining the variational orbitals exist
            savedir /= 'K00001'
            files_to_check = [Path('init/ki_init.cpo'), savedir / 'evc01.dat', savedir / 'evc02.dat']

            for ispin in range(2):
                if calc.has_empty_states(ispin):
                    files_to_check.append(savedir / f'evc0_empty{ispin + 1}.dat')

            for fname in files_to_check:
                if not fname.is_file():
                    raise ValueError(f'Could not find {fname}')

            if not calc.is_complete():
                raise ValueError('init/ki_init.cpo is incomplete so cannot be used '
                                 'to initialise the density and orbitals')

            self.calculations.append(calc)

        elif self.parameters.init_orbitals in ['mlwfs', 'projwfs'] or \
                (self.parameters.periodic and self.parameters.init_orbitals == 'kohn-sham'):
            # Wannier functions using pw.x, wannier90.x and pw2wannier90.x (pw.x only for Kohn-Sham states)
            wannier_workflow = WannierizeWorkflow(**self.wf_kwargs)
            if wannier_workflow.parameters.calculate_bands:
                wannier_workflow.parameters.calculate_bands = not self.master_calc_params['ui'].do_smooth_interpolation

            # Perform the wannierisation workflow within the init directory
            self.run_subworkflow(wannier_workflow, subdirectory='init')

            # Now, convert the files over from w90 format to (k)cp format
            fold_workflow = FoldToSupercellWorkflow(**self.wf_kwargs)

            # Do this in the same directory as the wannierisation
            self.run_subworkflow(fold_workflow, subdirectory='init/wannier')

            # Convert self.atoms to the supercell
            self.primitive_to_supercell()

            # We need a dummy calc before the real dft_init in order
            # to copy the previously calculated Wannier functions
            calc = self.new_kcp_calculator('dft_dummy')
            calc.directory = Path('init')
            self.run_calculator(calc, enforce_ss=False)

            # DFT restarting from Wannier functions (after copying the Wannier functions)
            calc = self.new_kcp_calculator('dft_init', restart_mode='restart',
                                           restart_from_wannier_pwscf=True, do_outerloop=True, ndw=ndw_final)
            calc.directory = Path('init')
            restart_dir = Path(f'{calc.parameters.outdir}/{calc.parameters.prefix}_{calc.parameters.ndr}.save/K00001')

            for filling in ['occ', 'emp']:
                for i_spin, spin in enumerate(['up', 'down']):
                    # Skip if we don't have wannier functions to copy over
                    if self.parameters.init_orbitals != 'kohn-sham':
                        if self.parameters.spin_polarised:
                            if self.projections.num_wann(occ=(filling == 'occ'), spin=spin) == 0:
                                continue
                        else:
                            if self.projections.num_wann(occ=(filling == 'occ'), spin=None) == 0:
                                continue

                    if self.parameters.init_orbitals == 'kohn-sham':
                        if filling == 'occ':
                            evcw_file = Path(f'init/wannier/ks2kcp/evc_occupied{i_spin + 1}.dat')
                        else:
                            evcw_file = Path(f'init/wannier/ks2kcp/evc0_empty{i_spin + 1}.dat')
                    elif self.parameters.spin_polarised:
                        evcw_file = Path(f'init/wannier/{filling}_{spin}/evcw.dat')
                    else:
                        evcw_file = Path(f'init/wannier/{filling}/evcw{i_spin + 1}.dat')

                    if filling == 'occ':
                        dest_file = restart_dir / f'evc_occupied{i_spin + 1}.dat'
                    else:
                        dest_file = restart_dir / f'evc0_empty{i_spin + 1}.dat'
                    if evcw_file.is_file():
                        shutil.copy(evcw_file, dest_file)
                    else:
                        raise OSError(f'Could not find {evcw_file}')

            self.run_calculator(calc, enforce_ss=False)

            # Check the consistency between the PW and CP band gaps
            pw_calc = [c for c in self.calculations if isinstance(
                c, calculators.PWCalculator) and c.parameters.calculation == 'nscf'][-1]
            pw_gap = pw_calc.results['lumo_energy'] - pw_calc.results['homo_energy']
            cp_gap = calc.results['lumo_energy'] - calc.results['homo_energy']
            if abs(pw_gap - cp_gap) > 2e-2 * pw_gap:
                raise ValueError(f'PW and CP band gaps are not consistent: {pw_gap} {cp_gap}')

            # The CP restarting from Wannier functions must be already converged
            Eini = calc.results['convergence']['filled'][0]['Etot']
            Efin = calc.results['energy']
            if abs(Efin - Eini) > 1e-6 * abs(Efin):
                raise ValueError(f'Too much difference between the initial and final CP energies: {Eini} {Efin}')

            # Add to the outdir of dft_init a link to the files containing the Wannier functions
            dst = Path(f'{calc.parameters.outdir}/{calc.parameters.prefix}_{calc.parameters.ndw}.save/K00001/')
            for file in ['evc_occupied1.dat', 'evc_occupied2.dat', 'evc0_empty1.dat', 'evc0_empty2.dat']:
<<<<<<< HEAD
                utils.system_call(f'ln -sf {restart_dir}/{file} {dst}')
=======
                utils.symlink(f'{restart_dir}/{file}', dst, force=True)
>>>>>>> aae677a5

        elif self.parameters.functional in ['ki', 'pkipz']:
            calc = self.new_kcp_calculator('dft_init')
            calc.directory = Path('init')
            self.run_calculator(calc, enforce_ss=self.parameters.fix_spin_contamination)

            # Use the KS eigenfunctions as better guesses for the variational orbitals
            self._overwrite_canonical_with_variational_orbitals(calc)

            if self.parameters.init_orbitals == 'kohn-sham':
                self._copy_most_recent_calc_to_ndw(ndw_final)
            elif self.parameters.init_orbitals == 'pz':
                calc = self.new_kcp_calculator('pz_innerloop_init', alphas=self.bands.alphas, ndw=ndw_final)
                calc.directory = Path('init')
                if self.calculations[-1].parameters.nelec == 2:
                    # If we only have two electrons, then the filled manifold is trivially invariant under unitary
                    # transformations. Furthermore, the PZ functional is invariant w.r.t. unitary rotations of the
                    # empty states. Thus in this instance we can skip the initialisation of the manifold entirely
                    self.print('Skipping the optimisation of the variational orbitals since they are invariant under '
                               'unitary transformations')
                    self._copy_most_recent_calc_to_ndw(ndw_final)
                else:
                    self.run_calculator(calc)
            else:
                raise ValueError('Should not arrive here')

        elif self.parameters.functional == 'kipz':
            # DFT from scratch
            calc = self.new_kcp_calculator('dft_init')
            calc.directory = Path('init')
            self.run_calculator(calc, enforce_ss=self.parameters.fix_spin_contamination)

            if self.parameters.init_orbitals == 'kohn-sham':
                # Initialise the density with DFT and use the KS eigenfunctions as guesses for the variational orbitals
                self._overwrite_canonical_with_variational_orbitals(calc)
                self._copy_most_recent_calc_to_ndw(ndw_final)
            elif self.parameters.init_orbitals == 'pz':
                # PZ from DFT (generating PZ density and PZ orbitals)
                calc = self.new_kcp_calculator('pz_init', ndw=ndw_final)
                calc.directory = Path('init')
                self.run_calculator(calc)
            else:
                raise ValueError('Should not arrive here')

        else:
            raise ValueError("Should not arrive here; there must be an inconsistency between the above code and \
                             workflow.valid_settings")

        return

    def _copy_most_recent_calc_to_ndw(self, ndw):
        calc = self.calculations[-1]
        if calc.parameters.ndw != ndw:
            assert calc.is_complete(), 'Cannot copy results of a previous calculation that is not itself complete'
            save_prefix = f'{calc.parameters.outdir}/{calc.parameters.prefix}'
            utils.system_call(f'cp -r {save_prefix}_{calc.parameters.ndw}.save {save_prefix}_{ndw}.save')

    def _overwrite_canonical_with_variational_orbitals(self, calc: calculators.KoopmansCPCalculator) -> None:
        self.print('Overwriting the variational orbitals with Kohn-Sham orbitals')
        savedir = f'{calc.parameters.outdir}/{calc.parameters.prefix}_{calc.parameters.ndw}.save/K00001'
        utils.system_call(f'cp {savedir}/evc1.dat {savedir}/evc01.dat')
        utils.system_call(f'cp {savedir}/evc2.dat {savedir}/evc02.dat')
        for ispin in range(2):
            if calc.has_empty_states(ispin):
                utils.system_call(f'cp {savedir}/evc_empty{ispin + 1}.dat {savedir}/evc0_empty{ispin + 1}.dat')

    def perform_alpha_calculations(self) -> None:
        # Set up directories
        Path('calc_alpha').mkdir(exist_ok=True)

        converged = False
        i_sc = 0

        alpha_indep_calcs = []

        while not converged and i_sc < self.parameters.n_max_sc_steps:
            i_sc += 1

            # Setting up directories
            iteration_directory = Path('calc_alpha')
            outdir = self.master_calc_params['kcp'].outdir.name
            outdir = Path.cwd() / iteration_directory / outdir

            if not outdir.is_dir():
                outdir.mkdir()

            if self.parameters.n_max_sc_steps > 1:
                self.print('SC iteration {}'.format(i_sc), style='subheading')
                iteration_directory /= f'iteration_{i_sc}'
                if not iteration_directory.is_dir():
                    iteration_directory.mkdir()

            # Do a KI/KIPZ calculation with the updated alpha values
            restart_from_wannier_pwscf = True if self.parameters.init_orbitals in [
<<<<<<< HEAD
                'mlwfs', 'projwfs'] and not self._restart_from_old_ki else None
=======
                'mlwfs', 'projwfs'] and not self._restart_from_old_ki and i_sc == 1 else None
>>>>>>> aae677a5
            trial_calc = self.new_kcp_calculator(calc_presets=self.parameters.functional.replace('pkipz', 'ki'),
                                                 alphas=self.bands.alphas,
                                                 restart_from_wannier_pwscf=restart_from_wannier_pwscf)
            trial_calc.directory = iteration_directory

            if i_sc == 1:
                if self.parameters.functional == 'kipz' and not self.parameters.periodic:
                    # For the first KIPZ trial calculation, do the innerloop
                    trial_calc.parameters.do_innerloop = True
            else:
                # For later SC loops, read in the matching calculation from the
                # previous loop rather than the initialisation calculations
                trial_calc.parameters.ndr = trial_calc.parameters.ndw

            # Run the calculation and store the result. Note that we only need to continue
            # enforcing the spin symmetry if the density will change
            self.run_calculator(trial_calc, enforce_ss=self.parameters.fix_spin_contamination and i_sc > 1)
            alpha_dep_calcs = [trial_calc]

            # Update the bands' self-Hartree and energies (assuming spin-symmetry)
            self.bands.self_hartrees = trial_calc.results['orbital_data']['self-Hartree']

            # Group the bands
            self.bands.assign_groups(allow_reassignment=True)

            skipped_orbitals = []
            first_band_of_each_channel = [self.bands.get(spin=spin)[0] for spin in range(2)]
            # Loop over removing/adding an electron from/to each orbital
            for band in self.bands:
                # For a KI calculation with only filled bands, we don't have any further calculations to
                # do so we don't enter this section to avoid printing any headers
                if self.parameters.functional != 'ki' or any([not b.filled for b in self.bands]) or i_sc == 1:

                    if self.parameters.spin_polarised and band in first_band_of_each_channel:
                        self.print(f'Spin {band.spin + 1}', style='subheading')

                    # Working out what to print for the orbital heading (grouping skipped bands together)
                    if band in self.bands.to_solve or band == self.bands.get(spin=band.spin)[-1]:
                        if band not in self.bands.to_solve and (self.parameters.spin_polarised or band.spin == 0):
                            skipped_orbitals.append(band.index)
                        if len(skipped_orbitals) > 0:
                            if len(skipped_orbitals) == 1:
                                self.print(f'Orbital {skipped_orbitals[0]}', style='subheading')
                            else:
                                orb_range = f'{skipped_orbitals[0]}-{skipped_orbitals[-1]}'
                                self.print(f'Orbitals {orb_range}', style='subheading')
                            self.print(f'Skipping; will use the screening parameter of an equivalent orbital')
                            skipped_orbitals = []
                        if band not in self.bands.to_solve:
                            continue
                    elif not self.parameters.spin_polarised and band.spin == 1:
                        # In this case, skip over the bands entirely and don't include it in the printout about which
                        # bands we've skipped
                        continue
                    else:
                        # Skip the bands which can copy the screening parameter from another
                        # calculation in the same orbital group
                        skipped_orbitals.append(band.index)
                        continue

                    self.print(f'Orbital {band.index}', style='subheading')

                    # Set up directories
                    if self.parameters.spin_polarised:
                        directory = Path(f'{iteration_directory}/spin_{band.spin + 1}/orbital_{band.index}')
                        outdir_band = outdir / f'spin_{band.spin + 1}/orbital_{band.index}'
                    else:
                        directory = Path(f'{iteration_directory}/orbital_{band.index}')
                        outdir_band = outdir / f'orbital_{band.index}'
                    if not directory.is_dir():
                        directory.mkdir(parents=True)

                    # Link tmp files from band-independent calculations
                    if not outdir_band.is_dir():
                        outdir_band.mkdir(parents=True)

                        utils.symlink(f'{trial_calc.parameters.outdir}/*.save', outdir_band)

                    # Don't repeat if this particular alpha_i was converged
                    if i_sc > 1 and abs(band.error) < self.parameters.alpha_conv_thr:
                        self.print(f'Skipping band {band.index} since this alpha is already converged')
                        # if self.parameters.from_scratch:
                        for b in self.bands:
                            if b == band or (band.group is not None and b.group == band.group):
                                b.alpha = band.alpha
                                b.error = band.error
                        continue

                    # When we write/update the alpharef files in the work directory
                    # make sure to include the fixed band alpha in file_alpharef.txt
                    # rather than file_alpharef_empty.txt
                    if band.filled:
                        index_empty_to_save = None
                    else:
                        index_empty_to_save = band.index - self.bands.num(filled=True, spin=band.spin)
                        if self.parameters.spin_polarised and band.spin == 1:
                            index_empty_to_save += self.bands.num(filled=False, spin=0)

                    # Perform the fixed-band-dependent calculations
                    if self.parameters.functional in ['ki', 'pkipz']:
                        if band.filled:
                            calc_types = ['dft_n-1']
                        else:
                            calc_types = ['pz_print', 'dft_n+1_dummy', 'dft_n+1']
                    else:
                        if band.filled:
                            calc_types = ['kipz_n-1']
                        else:
                            calc_types = ['kipz_print', 'dft_n+1_dummy', 'kipz_n+1']

                    for calc_type in calc_types:
                        if self.parameters.functional in ['ki', 'pkipz']:
                            # The calculations whose results change with alpha are...
                            #  - the KI calculations
                            #  - DFT calculations on empty variational orbitals
                            # We don't need to redo any of the others
                            if not trial_calc.has_empty_states() or band.filled:
                                if i_sc > 1 and 'ki' not in calc_type:
                                    continue
                        else:
                            # No need to repeat the dummy calculation; all other
                            # calculations are dependent on the screening parameters so
                            # will need updating at each step
                            if i_sc > 1 and calc_type == 'dft_n+1_dummy':
                                continue

                        if 'print' in calc_type:
                            # Note that the 'print' calculations for empty bands do not
                            # in fact involve the fixing of that band (and thus for the
                            # 'fixed' band the corresponding alpha should be in
                            # file_alpharef_empty.txt)
                            alphas = self.bands.alphas
                            filling = self.bands.filling
                        elif not band.filled:
                            # In the case of empty orbitals, we gain an extra orbital in
                            # the spin-up channel, so we explicitly construct both spin
                            # channels for "alphas" and "filling"
                            alphas = self.bands.alphas
                            alphas[band.spin].append(alphas[band.spin][-1])
                            filling = self.bands.filling
                            filling[band.spin][band.index - 1] = True
                            filling[band.spin].append(False)
                        else:
                            alphas = self.bands.alphas
                            filling = self.bands.filling

                        # Work out the index of the band that is fixed (noting that we will be throwing away all empty
                        # bands)
                        fixed_band = min(band.index, self.bands.num(filled=True, spin=band.spin) + 1)
                        if self.parameters.spin_polarised and band.spin == 1:
                            fixed_band += self.bands.num(filled=True, spin=0)

                        # Set up calculator
                        calc = self.new_kcp_calculator(calc_type, alphas=alphas, filling=filling, fixed_band=fixed_band,
                                                       index_empty_to_save=index_empty_to_save, outdir=outdir_band,
                                                       add_to_spin_up=(band.spin == 0))
                        calc.directory = directory

                        # Run kcp.x
                        self.run_calculator(calc)

                        # Store the band that we've perturbed as calc.fixed_band. Note that we can't use
                        # calc.parameters.fixed_band to keep track of which band we held fixed, because for empty
                        # orbitals, calc.parameters.fixed_band is always set to the LUMO but in reality we're fixing
                        # the band corresponding # to index_empty_to_save from an earlier calculation
                        calc.fixed_band = band

                        # Store the result
                        # We store the results in one of two lists: alpha_indep_calcs and
                        # alpha_dep_calcs. The latter is overwritten at each new self-
                        # consistency loop.
                        if 'ki' in calc_type and 'print' not in calc_type:
                            alpha_dep_calcs.append(calc)
                        elif 'dft' in calc_type and 'dummy' not in calc_type:
                            if self.parameters.functional in ['ki', 'pkipz']:
                                # For KI, the results of the DFT calculations are typically independent of alpha so we
                                # store these in a list that is never overwritten

                                # The exception to this are KI calculations on empty states. When we update alpha, the
                                # empty manifold changes, which in turn affects the lambda values
                                if trial_calc.has_empty_states() and not band.filled:
                                    alpha_dep_calcs.append(calc)
                                else:
                                    alpha_indep_calcs.append(calc)
                            else:
                                # For KIPZ, the DFT calculations are dependent on alpha via
                                # the definition of the variational orbitals. We only want to
                                # store the calculations that used the most recent value of alpha

                                alpha_dep_calcs.append(calc)

                        # Copying of evcfixed_empty.dat to evc_occupied.dat
                        if calc_type in ['pz_print', 'kipz_print']:
                            evcempty_dir = outdir_band / f'{calc.parameters.prefix}_{calc.parameters.ndw}.save/K00001/'
                        elif calc_type == 'dft_n+1_dummy':
                            evcocc_dir = outdir_band / f'{calc.parameters.prefix}_{calc.parameters.ndr}.save/K00001/'
                            for i_spin in range(1, 3):
                                src = evcempty_dir / f'evcfixed_empty{i_spin}.dat'
                                dest = evcocc_dir / f'evc_occupied{i_spin}.dat'
                                if src.is_file():
                                    shutil.copy(src, dest)
                                else:
                                    raise OSError(f'Could not find {src}')

                # Calculate an updated alpha and a measure of the error
                # E(N) - E_i(N - 1) - lambda^alpha_ii(1)     (filled)
                # E_i(N + 1) - E(N) - lambda^alpha_ii(0)     (empty)
                #
                # Note that we can do this even from calculations that have been skipped because
                # we read in all the requisite information from the output files and .pkl files
                # that do not get overwritten

                calcs = [c for calc_set in [alpha_dep_calcs, alpha_indep_calcs]
                         for c in calc_set if c.fixed_band == band]

                alpha, error = self.calculate_alpha_from_list_of_calcs(
                    calcs, trial_calc, band, filled=band.filled)

                for b in self.bands:
                    if b == band or (b.group is not None and b.group == band.group):
                        b.alpha = alpha
                        b.error = error

            self.bands.print_history(indent=self.print_indent + 1)

            converged = all([abs(b.error) < 1e-3 for b in self.bands])

        if converged:
            self.print('Screening parameters have been converged')
        else:
            self.print('Screening parameters have been determined but are not necessarily converged')

    def perform_final_calculations(self) -> None:

        directory = Path('final')
        if not directory.is_dir():
            directory.mkdir()

        if self.parameters.functional == 'pkipz':
            final_calc_types = ['ki', 'pkipz']
        else:
            final_calc_types = [self.parameters.functional]

        for final_calc_type in final_calc_types:

            final_calc_type += '_final'

            # For pKIPZ, the appropriate ndr can change but it is always ndw of the previous
            # KI calculation
            if final_calc_type == 'pkipz_final':
                ndr = [c.parameters.ndw for c in self.calculations if c.prefix in [
                    'ki', 'ki_final'] and hasattr(c.parameters, 'ndw')][-1]
                calc = self.new_kcp_calculator(final_calc_type, ndr=ndr, write_hr=True)
            else:
                calc = self.new_kcp_calculator(final_calc_type, write_hr=True)
                if self.parameters.functional == 'ki' and self.parameters.init_orbitals in ['mlwfs', 'projwfs'] \
                        and not self.parameters.calculate_alpha:
                    calc.parameters.restart_from_wannier_pwscf = True

            calc.directory = directory

            self.run_calculator(calc)

    def new_kcp_calculator(self, calc_presets: str = 'dft_init',
                           alphas: Optional[List[List[float]]] = None,
                           filling: Optional[List[List[bool]]] = None,
                           add_to_spin_up: bool = True,
                           **kwargs) -> calculators.KoopmansCPCalculator:
        """

        Generates a new KCP calculator based on the self.master_calc_params["kcp"]
        parameters, modifying the appropriate settings to match the
        chosen calc_presets, and altering any Quantum Espresso keywords
        specified as kwargs

        Arguments:

            calc_presets
                The set of preset values to use; must be one of the following strings:

                Initialisation
                'dft_init'            DFT calculation from scratch
                'pz_init'             PZ calculation starting from DFT restart
                'pz_innerloop_init'   PZ calculation starting from DFT restart (innerloop only)
                'dft_dummy'           DFT dummy calculation that generate store files
                                      for a periodic calculation restarting from Wannier functions

                Trial calculations
                'ki'     KI calculation with N electrons and empty bands if specified
                'kipz'   As above, but for KIPZ

                For calculating alpha_i for filled orbitals.
                'dft_n-1'       DFT calculation with N-1 electrons via fixed_state
                'kipz_n-1'      KIPZ calculation with N-1 electrons via fixed_state

                For calculating alpha_i for empty orbitals
                'pz_print'         PZ calculation that generates evcfixed_empty.dat file
                'kipz_print'       KIPZ calculation that generates evcfixed_empty.dat file
                'dft_n+1_dummy'    DFT dummy calculation that generates store files of
                                   the correct dimensions
                'dft_n+1'          DFT calculation with N+1 electrons
                'kipz_n+1'         KIPZ calculation with N+1 electrons

                Note that when calculating alpha_i, all empty states (bar orbital_i if it is empty) are removed
                and the convergence criteria are loosened

                Final calculation
                'ki_final'    Final KI calculation with N electrons and empty bands if specified
                'kipz_final'  As above, but for KIPZ
                'pkipz_final' A KIPZ calculation that leaves the manifold unchanged (for the
                              purposes of performing KIPZ on top of the KI manifold)

            alphas
                an array of screening parameters

           **kwargs accepts any Quantum Espresso keywords as an argument, and will
                    apply these options to the returned ASE calculator

        Returns: a new KCP calculator object

        """

        # By default, use the last row in the alpha table for the screening parameters
        if alphas is None:
            alphas = self.bands.alphas

        # Generate a new kcp calculator copied from the master calculator
        calc: calculators.KoopmansCPCalculator = self.new_calculator('kcp', alphas=alphas, filling=filling)

        # Set up read/write indexes
        if calc_presets in ['dft_init', 'dft_dummy']:
            ndr = 50
            ndw = 50
        elif calc_presets in ['pz_init', 'pz_innerloop_init']:
            ndr = 50
            ndw = 51
        elif calc_presets in ['ki', 'kipz']:
            ndr = 51
            ndw = 60
        elif calc_presets in ['dft_n-1', 'kipz_n-1']:
            ndr = 60
            ndw = 63
        elif calc_presets in ['pz_print', 'kipz_print']:
            ndr = 60
            ndw = 64
        elif calc_presets == 'dft_n+1_dummy':
            ndr = 65
            ndw = 65
        elif calc_presets in ['dft_n+1', 'kipz_n+1']:
            ndr = 65
            ndw = 68
        elif calc_presets in ['ki_final', 'kipz_final']:
            if self.parameters.calculate_alpha:
                ndr = 60
            else:
                ndr = 51
            ndw = 70
        elif calc_presets in ['pkipz_final']:
            ndr = 70
            ndw = 71
        else:
            raise ValueError('Invalid calc_presets "{}"'.format(calc_presets))

        # KCP options
        # control
        calc.prefix = calc_presets
        calc.parameters.ndw = ndw
        calc.parameters.ndr = ndr
        if calc.prefix in ['dft_init', 'dft_dummy', 'dft_n+1_dummy']:
            calc.parameters.restart_mode = 'from_scratch'
        else:
            calc.parameters.restart_mode = 'restart'

        # system
        if 'pz' in calc.prefix or 'ki' in calc.prefix:
            calc.parameters.do_orbdep = True
            calc.parameters.do_bare_eigs = True
        else:
            calc.parameters.do_orbdep = False
        if calc.prefix in ['dft_init', 'pz_init', 'pz_innerloop_init', 'dft_dummy',
                           'ki', 'kipz', 'pz_print', 'kipz_print', 'dft_n+1_dummy',
                           'ki_final', 'kipz_final', 'pkipz_final']:
            calc.parameters.fixed_state = False
        else:
            calc.parameters.fixed_state = True
            if '-1' in calc.prefix:
                calc.parameters.f_cutoff = 1e-5
            else:
                calc.parameters.f_cutoff = 1.0
        if 'n+1' in calc.prefix:
            calc.parameters.nelec += 1
            if add_to_spin_up:
                calc.parameters.nelup += 1
            else:
                calc.parameters.neldw += 1
            if 'dummy' not in calc.prefix:
                calc.parameters.restart_from_wannier_pwscf = True

        # electrons
        # For all calculations calculating alpha, remove the empty states and
        # increase the energy thresholds
        if not any([s in calc.prefix for s in ['init', 'print', 'final']]) and \
           calc.prefix not in ['ki', 'kipz', 'dft_dummy']:
            calc.parameters.nbnd = None
            calc.parameters.conv_thr *= 100
            calc.parameters.esic_conv_thr *= 100

        if self.parameters.periodic and not any([s == calc.prefix for s in ['dft_init', 'dft_n-1', 'dft_n+1',
                                                                            'kipz', 'kipz_n-1', 'kipz_n+1']]):
            calc.parameters.do_outerloop = False
            calc.parameters.do_innerloop = False
        elif any([s in calc.prefix for s in ['frozen', 'dummy', 'print', 'innerloop']]) or calc.prefix == 'pkipz_final':
            calc.parameters.do_outerloop = False
            if calc.has_empty_states():
                calc.parameters.do_outerloop_empty = False
        elif calc.prefix in ['ki', 'ki_final']:
            calc.parameters.do_outerloop = False
            if calc.has_empty_states():
                if self.parameters.init_empty_orbitals == 'pz':
                    calc.parameters.do_outerloop_empty = True
                else:
                    calc.parameters.do_outerloop_empty = False
        else:
            calc.parameters.do_outerloop = True
            if calc.has_empty_states():
                calc.parameters.do_outerloop_empty = True

        if calc.parameters.maxiter is None and calc.parameters.do_outerloop:
            calc.parameters.maxiter = 300
        if calc.parameters.empty_states_maxstep is None and calc.parameters.do_outerloop_empty:
            calc.parameters.empty_states_maxstep = 300

        # No empty states minimization in the solids workflow for the moment
        if self.parameters.periodic and calc.has_empty_states():
            calc.parameters.do_outerloop_empty = False
            calc.parameters.do_innerloop_empty = False

        # nksic
        if calc.parameters.do_orbdep:
            calc.parameters.odd_nkscalfact = True
            calc.parameters.odd_nkscalfact_empty = True
        calc.parameters.do_innerloop_cg = True
        if calc.prefix[:2] == 'pz' and 'print' not in calc.prefix:
            calc.parameters.do_innerloop = True
        else:
            calc.parameters.do_innerloop = False
        if calc.has_empty_states():
            calc.parameters.do_innerloop_empty = False
        if 'kipz' in calc.prefix:
            calc.parameters.which_orbdep = 'nkipz'
        elif 'pz' in calc.prefix:
            calc.parameters.which_orbdep = 'pz'
        elif 'ki' in calc.prefix:
            calc.parameters.which_orbdep = 'nki'
        if 'print' in calc.prefix:
            calc.parameters.print_wfc_anion = True

        if self.parameters.mt_correction:
            calc.parameters.which_compensation = 'tcc'
        else:
            calc.parameters.which_compensation = 'none'

        # If we are using frozen orbitals, we override the above logic and freeze the variational orbitals
        # post-initialisation
        if self.parameters.frozen_orbitals and 'init' not in calc.prefix and not any([s == calc.prefix for s in
                                                                                      ['dft_n-1', 'dft_n+1', 'kipz_n-1',
                                                                                       'kipz_n+1']]):
            calc.parameters.do_outerloop = False
            calc.parameters.do_innerloop = False
            if calc.has_empty_states():
                calc.parameters.do_outerloop_empty = False
                calc.parameters.do_innerloop_empty = False

        # Handle any keywords provided by kwargs
        # Note that since this is performed after the above logic this can (deliberately
        # or accidentally) overwrite the above settings
        calc.parameters.update(**kwargs)

        # Sanity checking
        if calc.parameters.print_wfc_anion and calc.parameters.index_empty_to_save is None:
            raise ValueError('Error: print_wfc_anion is set to true but you have not selected '
                             'an index_empty_to_save. Provide this as an argument to new_cp_calculator')

        # don't print QC in some cases
        if 'dummy' in calc.prefix:
            calc.skip_qc = True
        elif calc.prefix[-2:] == '+1':
            # Don't check N+1 energies because they're known to be unreliable
            if 'energy' in calc.results_for_qc:
                calc.results_for_qc.remove('energy')

        return calc

    def calculate_alpha_from_list_of_calcs(self,
                                           calcs: List[calculators.KoopmansCPCalculator],
                                           trial_calc: calculators.KoopmansCPCalculator,
                                           band: Band,
                                           filled: bool = True) -> Tuple[float, float]:
        '''

        Calculates alpha via equation 10 of Nguyen et. al (2018) 10.1103/PhysRevX.8.021051
        If the band is filled, use s = 1; if the band is empty, use s = 0

        Arguments:
            calcs          -- a list of selected calculations from which to calculate alpha
            trial_calc     -- the N-electron Koopmans calculation
            filled         -- True if the orbital for which we're calculating alpha is filled

        '''

        # Extract the energy difference Delta E
        if self.parameters.functional == 'kipz':
            if filled:
                # KIPZ N-1
                [kipz_m1_calc] = [c for c in calcs if c.parameters.which_orbdep == 'nkipz'
                                  and c.parameters.do_orbdep and c.parameters.f_cutoff < 0.0001]
                kipz_m1 = kipz_m1_calc.results
                charge = 1 - kipz_m1_calc.parameters.f_cutoff

                dE = trial_calc.results['energy'] - kipz_m1['energy']
                mp1 = kipz_m1['mp1_energy']
                mp2 = kipz_m1['mp2_energy']

            else:
                # KIPZ N+1
                [kipz_p1_calc] = [c for c in calcs if c.parameters.which_orbdep == 'nkipz'
                                  and c.parameters.do_orbdep and c.parameters.f_cutoff == 1.0]
                kipz_p1 = kipz_p1_calc.results
                charge = - kipz_p1_calc.parameters.f_cutoff

                dE = kipz_p1['energy'] - trial_calc.results['energy']
                mp1 = kipz_p1['mp1_energy']
                mp2 = kipz_p1['mp2_energy']

        else:
            # self.functional in ['ki', 'pkipz']
            if filled:
                # DFT N-1
                [dft_m1_calc] = [c for c in calcs if not c.parameters.do_orbdep
                                 and c.parameters.restart_mode == 'restart' and c.parameters.f_cutoff < 0.0001]
                dft_m1 = dft_m1_calc.results
                charge = 1 - dft_m1_calc.parameters.f_cutoff

                dE = trial_calc.results['energy'] - dft_m1['energy']
                mp1 = dft_m1['mp1_energy']
                mp2 = dft_m1['mp2_energy']

            else:
                # DFT N+1
                [dft_p1_calc] = [c for c in calcs if not c.parameters.do_orbdep
                                 and c.parameters.restart_mode == 'restart' and c.parameters.f_cutoff == 1.0]
                dft_p1 = dft_p1_calc.results
                charge = - dft_p1_calc.parameters.f_cutoff

                dE = dft_p1['energy'] - trial_calc.results['energy']
                mp1 = dft_p1['mp1_energy']
                mp2 = dft_p1['mp2_energy']

        # Extract lambda from the base calculator
        assert band.index is not None
        iband = band.index - 1  # converting from 1-indexing to 0-indexing
        lambda_a = trial_calc.results['lambda'][band.spin][iband, iband].real
        lambda_0 = trial_calc.results['bare lambda'][band.spin][iband, iband].real

        # Obtaining alpha
        if (trial_calc.parameters.odd_nkscalfact and filled) \
                or (trial_calc.parameters.odd_nkscalfact_empty and not filled):
            alpha_guess = trial_calc.alphas[band.spin][iband]
        else:
            alpha_guess = trial_calc.parameters.nkscalfact

        # Checking Makov-Payne correction energies and applying them (if needed)
        if self.parameters.mp_correction:
            if mp1 is None:
                raise ValueError('Could not find 1st order Makov-Payne energy')
            if mp2 is None:
                # utils.warn('Could not find 2nd order Makov-Payne energy; applying first order only')
                mp_energy = mp1
            else:
                mp_energy = mp1 + mp2

            dE -= np.sign(charge) * mp_energy / self.parameters.eps_inf

        alpha = alpha_guess * (dE - lambda_0) / (lambda_a - lambda_0)

        # The error is lambda^alpha(1) - lambda^alpha_i(1)
        error = dE - lambda_a

        return alpha, error<|MERGE_RESOLUTION|>--- conflicted
+++ resolved
@@ -98,22 +98,12 @@
                 # Update the KCP settings to correspond to a supercell (leaving self.atoms unchanged for the moment)
                 self.convert_kcp_to_supercell()
 
-<<<<<<< HEAD
                 # Expanding self.parameters.orbital_groups to account for the supercell, grouping equivalent wannier
                 # functions together
                 for i_spin, nelec in enumerate(nelecs):
                     self.parameters.orbital_groups[i_spin] = [i for _ in range(np.prod(self.kgrid))
-                                                            for i in self.parameters.orbital_groups[i_spin][:nelec]] \
-                        + [i for _ in range(np.prod(self.kgrid))
-                        for i in self.parameters.orbital_groups[i_spin][nelec:]]
-=======
-            # Expanding self.parameters.orbital_groups to account for the supercell, grouping equivalent wannier
-            # functions together
-            for i_spin, nelec in enumerate(nelecs):
-                self.parameters.orbital_groups[i_spin] = [i for _ in range(np.prod(self.kgrid))
-                    for i in self.parameters.orbital_groups[i_spin][:nelec]] \
-                    + [i for _ in range(np.prod(self.kgrid)) for i in self.parameters.orbital_groups[i_spin][nelec:]]
->>>>>>> aae677a5
+                        for i in self.parameters.orbital_groups[i_spin][:nelec]] \
+                        + [i for _ in range(np.prod(self.kgrid)) for i in self.parameters.orbital_groups[i_spin][nelec:]]
 
         # Check the shape of self.parameters.orbital_groups is as expected
         if self.parameters.spin_polarised:
@@ -406,11 +396,7 @@
             # Add to the outdir of dft_init a link to the files containing the Wannier functions
             dst = Path(f'{calc.parameters.outdir}/{calc.parameters.prefix}_{calc.parameters.ndw}.save/K00001/')
             for file in ['evc_occupied1.dat', 'evc_occupied2.dat', 'evc0_empty1.dat', 'evc0_empty2.dat']:
-<<<<<<< HEAD
-                utils.system_call(f'ln -sf {restart_dir}/{file} {dst}')
-=======
                 utils.symlink(f'{restart_dir}/{file}', dst, force=True)
->>>>>>> aae677a5
 
         elif self.parameters.functional in ['ki', 'pkipz']:
             calc = self.new_kcp_calculator('dft_init')
@@ -505,11 +491,7 @@
 
             # Do a KI/KIPZ calculation with the updated alpha values
             restart_from_wannier_pwscf = True if self.parameters.init_orbitals in [
-<<<<<<< HEAD
-                'mlwfs', 'projwfs'] and not self._restart_from_old_ki else None
-=======
                 'mlwfs', 'projwfs'] and not self._restart_from_old_ki and i_sc == 1 else None
->>>>>>> aae677a5
             trial_calc = self.new_kcp_calculator(calc_presets=self.parameters.functional.replace('pkipz', 'ki'),
                                                  alphas=self.bands.alphas,
                                                  restart_from_wannier_pwscf=restart_from_wannier_pwscf)
