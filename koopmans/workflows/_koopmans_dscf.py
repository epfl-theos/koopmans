"""

Workflow module for koopmans, containing the workflow for performing KI and KIPZ calculations

Written by Edward Linscott Jan 2020
Split off from workflow.py Oct 2020

"""

<<<<<<< HEAD
from distutils.log import debug
from multiprocessing.sharedctypes import Value
from ase.dft import DOS
import numpy as np
import shutil
=======
>>>>>>> 64dcc8e2
from pathlib import Path
import shutil
from typing import List, Optional, Tuple

import numpy as np

from ase.dft import DOS
from ase.spectrum.band_structure import BandStructure
from koopmans import calculators, utils
from koopmans.bands import Band, Bands
from koopmans.settings import KoopmansCPSettingsDict

from ._workflow import Workflow
from ._ml import MLFiitingWorkflow


class KoopmansDSCFWorkflow(Workflow):

    def __init__(self, *args, redo_smooth_dft: Optional[bool] = None, restart_from_old_ki: bool = False, **kwargs) -> None:
        super().__init__(*args, **kwargs)

        # The following two additional keywords allow for some tweaking of the workflow when running a singlepoint
        # workflow with functional == 'all'

        # By default, we don't override self.parameters.from_scratch when we arrive at the higher-res DFT calculations.
        # We change this flag to False for workflows where this is unnecessary (such as pKIPZ) to skip this step.
        self._redo_smooth_dft = redo_smooth_dft

        # For the KIPZ calculation we restart from the old KI calculation
        self._restart_from_old_ki = restart_from_old_ki

        # If periodic, convert the kcp calculation into a Γ-only supercell calculation
        kcp_params = self.master_calc_params['kcp']
        if self.parameters.periodic:
            spins: List[Optional[str]]
            if self.parameters.spin_polarized:
                spins = ['up', 'down']
                nelecs = [kcp_params.nelup, kcp_params.neldw]
            else:
                spins = [None]
                nelecs = [kcp_params.nelec // 2]

            for spin, nelec in zip(spins, nelecs):
                # Check that we have wannierized every filled orbital
                if self.projections:
                    nbands_occ = self.projections.num_wann(occ=True, spin=spin)

                    if nbands_occ != nelec:
                        raise ValueError('You have configured this calculation to only wannierize a subset of the '
                                         'occupied bands:\n'
                                         f' number of occupied bands = {nelec}\n'
                                         f' number of occupied Wannier functions = {nbands_occ}\n'
                                         'This is incompatible with the subsequent Koopmans '
                                         'calculation.\nPlease modify the wannier90 settings in order to wannierize '
                                         'all of the occupied bands. (You may want to consider taking advantage of the '
                                         '"projections_blocks" functionality if your system has a lot of electrons.)')

                    nbands_emp = self.projections.num_wann(occ=False, spin=spin)
                else:
                    nbands_occ = nelec
                    nbands_emp = self.master_calc_params['pw'].nbnd - nbands_occ

                # Check the number of empty states has been correctly configured
                spin_info = f'spin {spin} ' if self.parameters.spin_polarized else ''
                if kcp_params.nbnd is None:
                    if nbands_emp != 0:
                        kcp_params.nbnd = nbands_occ + nbands_emp
                elif nbands_occ > kcp_params.nbnd:
                    raise ValueError(f'The value you have provided for nbnd is less than the number of {spin_info}'
                                     f'electrons. Please increase nbnd to at least {nbands_occ}')
                elif kcp_params.nbnd != nbands_occ + nbands_emp:
                    raise ValueError(f'The number of {spin_info}empty states are inconsistent:\n'
                                     f' number of empty bands = {kcp_params.nbnd - nbands_occ}\n'
                                     f' number of empty Wannier functions = {nbands_emp}\n'
                                     'If you have provided "nbnd" explicitly to the kcp calculator, check that it '
                                     'matches with the number of empty projections/bands in your system.')

            # Populating self.parameters.orbital_groups if needed
            # N.B. self.bands.groups is guaranteed to be 2 x num_wann, but self.parameters.orbital_groups
            # is either 1- or 2- long, depending on if we are spin-polarized or not
            if self.parameters.orbital_groups is None:
                orbital_groups: List[List[int]] = []
                i_start = 0
                for nelec in nelecs:
                    i_end = i_start + kcp_params.get('nbnd', nelec) - 1
                    orbital_groups.append(list(range(i_start, i_end + 1)))
                    i_start = i_end + 1
                self.parameters.orbital_groups = orbital_groups

            if not self.gamma_only:
                # Update the KCP settings to correspond to a supercell (leaving self.atoms unchanged for the moment)
                self.convert_kcp_to_supercell()

                # Expanding self.parameters.orbital_groups to account for the supercell, grouping equivalent wannier
                # functions together
                for i_spin, nelec in enumerate(nelecs):
                    assert self.kgrid is not None
                    self.parameters.orbital_groups[i_spin] = [i for _ in range(np.prod(self.kgrid))
                                                              for i in self.parameters.orbital_groups[i_spin][:nelec]] \
                        + [i for _ in range(np.prod(self.kgrid)) for i in
                           self.parameters.orbital_groups[i_spin][nelec:]]

        # Check the shape of self.parameters.orbital_groups is as expected
        if self.parameters.spin_polarized:
            target_length = 2
        else:
            target_length = 1
        if self.parameters.orbital_groups is not None:
            assert len(self.parameters.orbital_groups) == target_length

        # Constructing the arrays required to initialize a Bands object
        if self.parameters.spin_polarized:
            if 'nbnd' in kcp_params:
                n_emp_up = kcp_params.nbnd - kcp_params.nelup
                n_emp_dw = kcp_params.nbnd - kcp_params.neldw
            else:
                n_emp_up = 0
                n_emp_dw = 0
            filling = [[True for _ in range(kcp_params.nelup)] + [False for _ in range(n_emp_up)],
                       [True for _ in range(kcp_params.neldw)] + [False for _ in range(n_emp_dw)]]
            groups = self.parameters.orbital_groups
        else:
            if 'nbnd' in kcp_params:
                n_emp = kcp_params.nbnd - kcp_params.nelec // 2
            else:
                n_emp = 0
            filling = [[True for _ in range(kcp_params.nelec // 2)]
                       + [False for _ in range(n_emp)] for _ in range(2)]
            # self.parameters.orbital_groups does not have a spin index
            if self.parameters.orbital_groups is None:
                groups = None
            else:
                groups = [self.parameters.orbital_groups[0] for _ in range(2)]

        # Checking groups and filling are the same dimensions
        if groups is not None:
            for g, f in zip(groups, filling):
                assert len(g) == len(f), 'orbital_groups is the wrong dimension; its length should match the number ' \
                    'of bands'

        # Initialize the bands object
        self.bands = Bands(n_bands=[len(f) for f in filling], n_spin=2, spin_polarized=self.parameters.spin_polarized,
                           filling=filling, groups=groups,
                           self_hartree_tol=self.parameters.orbital_groups_self_hartree_tol)

        if self.parameters.alpha_from_file:
            # Reading alpha values from file
            self.bands.alphas = self.read_alphas_from_file()
        else:
            # Initializing alpha with a guess
            self.bands.alphas = self.parameters.alpha_guess

        # Raise errors if any UI keywords are provided but will be overwritten by the workflow
        for ui_keyword in ['kc_ham_file', 'w90_seedname', 'dft_ham_file', 'dft_smooth_ham_file']:
            for ui_kind in ['occ', 'emp']:
                value = getattr(self.master_calc_params[f'ui_{ui_kind}'], ui_keyword)
                [default_value] = [s.default for s in self.master_calc_params['ui'].settings if s.name == ui_keyword]
                if value != default_value:
                    raise ValueError(f'UI keyword {ui_keyword} has been set in the input file, but this will be '
                                     'automatically set by the Koopmans workflow. Remove this keyword from the input '
                                     'file')

        # Initialise self.init_empty_orbitals if it has not been set
        if self.parameters.init_empty_orbitals == 'same':
            self.parameters.init_empty_orbitals = self.parameters.init_orbitals
        if self.parameters.init_empty_orbitals != self.parameters.init_orbitals:
            raise NotImplementedError(f'The combination init_orbitals = {self.parameters.init_orbitals} '
                                      f'and init_empty_orbitals = {self.parameters.init_empty_orbitals} '
                                      'has not yet been implemented')

    def convert_kcp_to_supercell(self):
        # Multiply all extensive KCP settings by the appropriate prefactor
        prefactor = np.prod(self.kgrid)
        for attr in ['nelec', 'nelup', 'neldw', 'nbnd', 'conv_thr', 'esic_conv_thr', 'tot_charge', 'tot_magnetization']:
            value = getattr(self.master_calc_params['kcp'], attr, None)
            if value is not None:
                setattr(self.master_calc_params['kcp'], attr, prefactor * value)

    def read_alphas_from_file(self, directory: Path = Path()):
        '''
        This routine reads in the contents of file_alpharef.txt and file_alpharef_empty.txt

        Since utils.read_alpha_file provides a flattened list of alphas so we must convert this
        to a nested list using convert_flat_alphas_for_kcp()
        '''

        flat_alphas = utils.read_alpha_file(directory)
        params = self.master_calc_params['kcp']
        assert isinstance(params, KoopmansCPSettingsDict)
        alphas = calculators.convert_flat_alphas_for_kcp(flat_alphas, params)

        if self.parameters.spin_polarized:
            raise NotImplementedError('Need to check implementation')

        return alphas

    def _run(self) -> None:
        '''
        This function runs a KI/pKIPZ/KIPZ workflow from start to finish

        Running this function will generate several directories:
            init/                 -- the density and manifold initialization calculations
            calc_alpha/orbital_#/ -- calculations where we have fixed a particular orbital
                                     in order to calculate alpha
            final/                -- the final KI/KIPZ calculation
            postproc/             -- the unfolding and interpolation of the final band structure
        '''

        # Removing old directories
        if self.parameters.from_scratch:
            if not self._restart_from_old_ki:
                # if self._restart_from_old_ki we don't want to delete the directory containing
                # the KI calculation we're reading the manifold from, or the TMP files
                utils.system_call('rm -r init 2>/dev/null', False)
                utils.system_call(f'rm -r {self.master_calc_params["kcp"].outdir} 2>/dev/null', False)
            utils.system_call('rm -r calc_alpha 2>/dev/null', False)
            utils.system_call('rm -r final 2>/dev/null', False)
            if self._redo_smooth_dft in [None, True]:
                utils.system_call('rm -r postproc 2>/dev/null', False)

        self.print('Initialization of density and variational orbitals', style='heading')
        self.perform_initialization()

        if self.parameters.from_scratch and not self._restart_from_old_ki \
                and self.parameters.fix_spin_contamination \
                and self.parameters.init_orbitals not in ['mlwfs', 'projwfs'] \
                and not (self.parameters.periodic and self.parameters.init_orbitals == 'kohn-sham'):
            self.print('Copying the spin-up variational orbitals over to the spin-down channel')
            calc = self.calculations[-1]
            savedir = f'{calc.parameters.outdir}/{calc.parameters.prefix}_{calc.parameters.ndw}.save/K00001'
            utils.system_call(f'cp {savedir}/evc01.dat {savedir}/evc02.dat')

            assert isinstance(calc, calculators.KoopmansCPCalculator)
            if calc.has_empty_states():
                utils.system_call(f'cp {savedir}/evc0_empty1.dat {savedir}/evc0_empty2.dat')

        self.print('Calculating screening parameters', style='heading')
        if self.parameters.calculate_alpha:
            self.perform_alpha_calculations()
        else:
            self.print('Skipping calculation of screening parameters', end='')
            if len(self.bands.alpha_history) == 0:
                self.print('; reading values from file')
                self.bands.alphas = self.read_alphas_from_file()
            else:
                self.print()
            self.bands.print_history(indent=self.print_indent + 1)

        # Final calculation
        self.print(f'Final {self.parameters.functional.upper().replace("PK","pK")} calculation', style='heading')
        self.perform_final_calculations()

        # Postprocessing
        if self.parameters.periodic:
            if self.parameters.calculate_bands in [None, True] and self.projections and self.kpath is not None:
                # Calculate interpolated band structure and DOS with UI
                from koopmans.workflows import UnfoldAndInterpolateWorkflow
                self.print(f'\nPostprocessing', style='heading')
<<<<<<< HEAD
                ui_workflow = UnfoldAndInterpolateWorkflow(redo_smooth_dft=self._redo_smooth_dft, **self.wf_kwargs)
                self.run_subworkflow(ui_workflow, subdirectory='postproc')
=======
                ui_workflow = workflows.UnfoldAndInterpolateWorkflow.fromparent(
                    self, redo_smooth_dft=self._redo_smooth_dft)
                ui_workflow.run(subdirectory='postproc')
>>>>>>> 64dcc8e2
            else:
                # Generate the DOS only
                dos = DOS(self.calculations[-1], width=self.plot_params.degauss, npts=self.plot_params.nstep + 1)
                self.calculations[-1].results['dos'] = dos

    def perform_initialization(self) -> None:
        # Import these here so that if these have been monkey-patched, we get the monkey-patched version
        from koopmans.workflows import WannierizeWorkflow, FoldToSupercellWorkflow

        # The final calculation during the initialization, regardless of the workflow settings, should write to ndw = 51
        ndw_final = 51

        if self._restart_from_old_ki:
            self.print('Copying the density and orbitals from a pre-existing KI calculation')

            # Read the .cpi file to work out the value for ndw
            calc = calculators.KoopmansCPCalculator.fromfile('init/ki_init')

            # Move the old save directory to correspond to ndw_final, using pz_innerloop_init to work out where the
            # code will expect the tmp files to be
            old_savedir = Path(calc.parameters.outdir) / f'{calc.parameters.prefix}_{calc.parameters.ndw}.save'
            savedir = Path(f'{self.new_kcp_calculator("pz_innerloop_init").parameters.outdir}') / \
                f'{calc.parameters.prefix}_{ndw_final}.save'
            if not old_savedir.is_dir():
                raise ValueError(f'{old_savedir} does not exist; a previous '
                                 'and complete KI calculation is required '
                                 'to restart from an old KI calculation"')
            if savedir.is_dir():
                shutil.rmtree(savedir.as_posix())

            # Use the chdir construct in order to create the directory savedir if it does not already exist and is
            # nested
            with utils.chdir(savedir):
                utils.system_call(f'rsync -a {old_savedir}/ .')

            # Check that the files defining the variational orbitals exist
            savedir /= 'K00001'
            files_to_check = [Path('init/ki_init.cpo'), savedir / 'evc01.dat', savedir / 'evc02.dat']

            for ispin in range(2):
                if calc.has_empty_states(ispin):
                    files_to_check.append(savedir / f'evc0_empty{ispin + 1}.dat')

            for fname in files_to_check:
                if not fname.is_file():
                    raise ValueError(f'Could not find {fname}')

            if not calc.is_complete():
                raise ValueError('init/ki_init.cpo is incomplete so cannot be used '
                                 'to initialize the density and orbitals')

            self.calculations.append(calc)

        elif self.parameters.init_orbitals in ['mlwfs', 'projwfs'] or \
                (self.parameters.periodic and self.parameters.init_orbitals == 'kohn-sham'):
            # Wannier functions using pw.x, wannier90.x and pw2wannier90.x (pw.x only for Kohn-Sham states)
<<<<<<< HEAD
            wannier_workflow = WannierizeWorkflow(**self.wf_kwargs)
=======
            wannier_workflow = workflows.WannierizeWorkflow.fromparent(self)
>>>>>>> 64dcc8e2
            if wannier_workflow.parameters.calculate_bands:
                wannier_workflow.parameters.calculate_bands = not self.master_calc_params['ui'].do_smooth_interpolation

            # Perform the wannierization workflow within the init directory
            wannier_workflow.run(subdirectory='init')

            # Now, convert the files over from w90 format to (k)cp format
<<<<<<< HEAD
            fold_workflow = FoldToSupercellWorkflow(**self.wf_kwargs)
=======
            fold_workflow = workflows.FoldToSupercellWorkflow.fromparent(self)
>>>>>>> 64dcc8e2

            # Do this in the same directory as the wannierization
            fold_workflow.run(subdirectory='init/wannier')

            # Convert self.atoms to the supercell
            self.primitive_to_supercell()

            # We need a dummy calc before the real dft_init in order
            # to copy the previously calculated Wannier functions
            calc = self.new_kcp_calculator('dft_dummy')
            calc.directory = Path('init')

            # try:
            self.run_calculator(calc, enforce_ss=False)
            # except:
            #     raise ValueError("run_cal")

            # DFT restarting from Wannier functions (after copying the Wannier functions)
            calc = self.new_kcp_calculator('dft_init', restart_mode='restart',
                                           restart_from_wannier_pwscf=True, do_outerloop=True, ndw=ndw_final)
            calc.directory = Path('init')
            restart_dir = Path(f'{calc.parameters.outdir}/{calc.parameters.prefix}_{calc.parameters.ndr}.save/K00001')

            for filling in ['occ', 'emp']:
                for i_spin, spin in enumerate(['up', 'down']):
                    # Skip if we don't have wannier functions to copy over
                    if self.parameters.init_orbitals != 'kohn-sham':
                        if self.parameters.spin_polarized:
                            if self.projections.num_wann(occ=(filling == 'occ'), spin=spin) == 0:
                                continue
                        else:
                            if self.projections.num_wann(occ=(filling == 'occ'), spin=None) == 0:
                                continue

                    if self.parameters.init_orbitals == 'kohn-sham':
                        if filling == 'occ':
                            evcw_file = Path(f'init/wannier/ks2kcp/evc_occupied{i_spin + 1}.dat')
                        else:
                            evcw_file = Path(f'init/wannier/ks2kcp/evc0_empty{i_spin + 1}.dat')
                    elif self.parameters.spin_polarized:
                        evcw_file = Path(f'init/wannier/{filling}_{spin}/evcw.dat')
                    else:
                        evcw_file = Path(f'init/wannier/{filling}/evcw{i_spin + 1}.dat')

                    if filling == 'occ':
                        dest_file = restart_dir / f'evc_occupied{i_spin + 1}.dat'
                    else:
                        dest_file = restart_dir / f'evc0_empty{i_spin + 1}.dat'
                    if evcw_file.is_file():
                        shutil.copy(evcw_file, dest_file)
                    else:
                        raise OSError(f'Could not find {evcw_file}')

            self.run_calculator(calc, enforce_ss=False)

            # Check the consistency between the PW and CP band gaps
            pw_calc = [c for c in self.calculations if isinstance(
                c, calculators.PWCalculator) and c.parameters.calculation == 'nscf'][-1]
            pw_gap = pw_calc.results['lumo_energy'] - pw_calc.results['homo_energy']
            cp_gap = calc.results['lumo_energy'] - calc.results['homo_energy']
            if abs(pw_gap - cp_gap) > 2e-2 * pw_gap:
                raise ValueError(f'PW and CP band gaps are not consistent: {pw_gap} {cp_gap}')

            # The CP restarting from Wannier functions must be already converged
            Eini = calc.results['convergence']['filled'][0]['Etot']
            Efin = calc.results['energy']
            if abs(Efin - Eini) > 1e-6 * abs(Efin):
                raise ValueError(f'Too much difference between the initial and final CP energies: {Eini} {Efin}')

            # Add to the outdir of dft_init a link to the files containing the Wannier functions
            dst = Path(f'{calc.parameters.outdir}/{calc.parameters.prefix}_{calc.parameters.ndw}.save/K00001/')
            for file in ['evc_occupied1.dat', 'evc_occupied2.dat', 'evc0_empty1.dat', 'evc0_empty2.dat']:
                utils.symlink(f'{restart_dir}/{file}', dst, force=True)

        elif self.parameters.functional in ['ki', 'pkipz']:
            calc = self.new_kcp_calculator('dft_init')
            calc.directory = Path('init')
            self.run_calculator(calc, enforce_ss=self.parameters.fix_spin_contamination)

            # Use the KS eigenfunctions as better guesses for the variational orbitals
            self._overwrite_canonical_with_variational_orbitals(calc)

            if self.parameters.init_orbitals == 'kohn-sham':
                self._copy_most_recent_calc_to_ndw(ndw_final)
            elif self.parameters.init_orbitals == 'pz':
                calc = self.new_kcp_calculator('pz_innerloop_init', alphas=self.bands.alphas, ndw=ndw_final)
                calc.directory = Path('init')
                if self.calculations[-1].parameters.nelec == 2:
                    # If we only have two electrons, then the filled manifold is trivially invariant under unitary
                    # transformations. Furthermore, the PZ functional is invariant w.r.t. unitary rotations of the
                    # empty states. Thus in this instance we can skip the initialization of the manifold entirely
                    self.print('Skipping the optimisation of the variational orbitals since they are invariant under '
                               'unitary transformations')
                    self._copy_most_recent_calc_to_ndw(ndw_final)
                else:
                    self.run_calculator(calc)
            else:
                raise ValueError('Should not arrive here')

        elif self.parameters.functional == 'kipz':
            # DFT from scratch
            calc = self.new_kcp_calculator('dft_init')
            calc.directory = Path('init')
            self.run_calculator(calc, enforce_ss=self.parameters.fix_spin_contamination)

            if self.parameters.init_orbitals == 'kohn-sham':
                # Initialize the density with DFT and use the KS eigenfunctions as guesses for the variational orbitals
                self._overwrite_canonical_with_variational_orbitals(calc)
                self._copy_most_recent_calc_to_ndw(ndw_final)
            elif self.parameters.init_orbitals == 'pz':
                # PZ from DFT (generating PZ density and PZ orbitals)
                calc = self.new_kcp_calculator('pz_init', ndw=ndw_final)
                calc.directory = Path('init')
                self.run_calculator(calc)
            else:
                raise ValueError('Should not arrive here')

        else:
            raise ValueError("Should not arrive here; there must be an inconsistency between the above code and \
                             workflow.valid_settings")

        return

    def _copy_most_recent_calc_to_ndw(self, ndw):
        calc = self.calculations[-1]
        if calc.parameters.ndw != ndw:
            assert calc.is_complete(), 'Cannot copy results of a previous calculation that is not itself complete'
            save_prefix = f'{calc.parameters.outdir}/{calc.parameters.prefix}'
            utils.system_call(f'cp -r {save_prefix}_{calc.parameters.ndw}.save {save_prefix}_{ndw}.save')

    def _overwrite_canonical_with_variational_orbitals(self, calc: calculators.KoopmansCPCalculator) -> None:
        self.print('Overwriting the variational orbitals with Kohn-Sham orbitals')
        savedir = f'{calc.parameters.outdir}/{calc.parameters.prefix}_{calc.parameters.ndw}.save/K00001'
        utils.system_call(f'cp {savedir}/evc1.dat {savedir}/evc01.dat')
        utils.system_call(f'cp {savedir}/evc2.dat {savedir}/evc02.dat')
        for ispin in range(2):
            if calc.has_empty_states(ispin):
                utils.system_call(f'cp {savedir}/evc_empty{ispin + 1}.dat {savedir}/evc0_empty{ispin + 1}.dat')

    def perform_alpha_calculations(self) -> None:
        # Set up directories
        Path('calc_alpha').mkdir(exist_ok=True)

        converged = False
        i_sc = 0

        alpha_indep_calcs: List[calculators.KoopmansCPCalculator] = []

        while not converged and i_sc < self.parameters.n_max_sc_steps:
            i_sc += 1

            # Setting up directories
            iteration_directory = Path('calc_alpha')
            outdir = self.master_calc_params['kcp'].outdir.name
            outdir = Path.cwd() / iteration_directory / outdir

            if not outdir.is_dir():
                outdir.mkdir()

            if self.parameters.n_max_sc_steps > 1:
                self.print('SC iteration {}'.format(i_sc), style='subheading')
                iteration_directory /= f'iteration_{i_sc}'
                if not iteration_directory.is_dir():
                    iteration_directory.mkdir()

            # Do a KI/KIPZ calculation with the updated alpha values
            restart_from_wannier_pwscf = True if self.parameters.init_orbitals in [
                'mlwfs', 'projwfs'] and not self._restart_from_old_ki and i_sc == 1 else None
            if self.parameters.use_ml:
                print_real_space_density = True
            else:
                print_real_space_density = False
            trial_calc = self.new_kcp_calculator(calc_presets=self.parameters.functional.replace('pkipz', 'ki'),
                                                 print_real_space_density=print_real_space_density,
                                                 alphas=self.bands.alphas,
                                                 restart_from_wannier_pwscf=restart_from_wannier_pwscf)
            trial_calc.directory = iteration_directory

            if i_sc == 1:
                if self.parameters.functional == 'kipz' and not self.parameters.periodic:
                    # For the first KIPZ trial calculation, do the innerloop
                    trial_calc.parameters.do_innerloop = True
            else:
                # For later SC loops, read in the matching calculation from the
                # previous loop rather than the initialization calculations
                trial_calc.parameters.ndr = trial_calc.parameters.ndw

            # Run the calculation and store the result. Note that we only need to continue
            # enforcing the spin symmetry if the density will change
            self.run_calculator(trial_calc, enforce_ss=self.parameters.fix_spin_contamination and i_sc > 1)

            alpha_dep_calcs = [trial_calc]

            # Update the bands' self-Hartree and energies (assuming spin-symmetry)
            self.bands.self_hartrees = trial_calc.results['orbital_data']['self-Hartree']

            # Group the bands
            self.bands.assign_groups(allow_reassignment=True)

            skipped_orbitals = []
            first_band_of_each_channel = [self.bands.get(spin=spin)[0] for spin in range(2)]

            # Initialize the ML-model
            if self.parameters.use_ml:
                mlfit = MLFiitingWorkflow(trial_calc, **self.wf_kwargs)
                self.run_subworkflow(mlfit)

            # Loop over removing/adding an electron from/to each orbital
            for band in self.bands:

<<<<<<< HEAD
                # For a KI calculation with only filled bands, we don't have any further calculations to
                # do so we don't enter this section to avoid printing any headers
                if self.parameters.functional != 'ki' or any([not b.filled for b in self.bands]) or i_sc == 1:

                    if self.parameters.spin_polarised and band in first_band_of_each_channel:
                        self.print(f'Spin {band.spin + 1}', style='subheading')

                    # Working out what to print for the orbital heading (grouping skipped bands together)
                    if band in self.bands.to_solve or band == self.bands.get(spin=band.spin)[-1]:
                        if band not in self.bands.to_solve and (self.parameters.spin_polarised or band.spin == 0):
                            skipped_orbitals.append(band.index)
                        if len(skipped_orbitals) > 0:
                            if len(skipped_orbitals) == 1:
=======
                if self.parameters.spin_polarized and band in first_band_of_each_channel:
                    self.print(f'Spin {band.spin + 1}', style='subheading')

                # Working out what to print for the orbital heading (grouping skipped bands together)
                if band in self.bands.to_solve or band == self.bands.get(spin=band.spin)[-1]:
                    if band not in self.bands.to_solve and (self.parameters.spin_polarized or band.spin == 0):
                        skipped_orbitals.append(band.index)
                    if len(skipped_orbitals) > 0:
                        if len(skipped_orbitals) == 1:
                            if print_headings:
>>>>>>> 64dcc8e2
                                self.print(f'Orbital {skipped_orbitals[0]}', style='subheading')
                            else:
                                orb_range = f'{skipped_orbitals[0]}-{skipped_orbitals[-1]}'
                                self.print(f'Orbitals {orb_range}', style='subheading')
                            self.print(f'Skipping; will use the screening parameter of an equivalent orbital')
                            skipped_orbitals = []
                        if band not in self.bands.to_solve:
                            continue
                    elif not self.parameters.spin_polarised and band.spin == 1:
                        # In this case, skip over the bands entirely and don't include it in the printout about which
                        # bands we've skipped
                        continue
                    else:
                        # Skip the bands which can copy the screening parameter from another
                        # calculation in the same orbital group
                        skipped_orbitals.append(band.index)
                        continue
<<<<<<< HEAD
=======
                elif not self.parameters.spin_polarized and band.spin == 1:
                    # In this case, skip over the bands entirely and don't include it in the printout about which
                    # bands we've skipped
                    continue
                else:
                    # Skip the bands which can copy the screening parameter from another
                    # calculation in the same orbital group
                    skipped_orbitals.append(band.index)
                    continue
>>>>>>> 64dcc8e2

                    self.print(f'Orbital {band.index}', style='subheading')

<<<<<<< HEAD
                    # Set up directories
                    if self.parameters.spin_polarised:
                        directory = Path(f'{iteration_directory}/spin_{band.spin + 1}/orbital_{band.index}')
                        outdir_band = outdir / f'spin_{band.spin + 1}/orbital_{band.index}'
                    else:
                        directory = Path(f'{iteration_directory}/orbital_{band.index}')
                        outdir_band = outdir / f'orbital_{band.index}'
                    if not directory.is_dir():
                        directory.mkdir(parents=True)

                    # Link tmp files from band-independent calculations
                    if not outdir_band.is_dir():
                        outdir_band.mkdir(parents=True)

                        utils.symlink(f'{trial_calc.parameters.outdir}/*.save', outdir_band)

                    # Don't repeat if this particular alpha_i was converged
                    if i_sc > 1 and abs(band.error) < self.parameters.alpha_conv_thr:
                        self.print(f'Skipping band {band.index} since this alpha is already converged')
                        # if self.parameters.from_scratch:
                        for b in self.bands:
                            if b == band or (band.group is not None and b.group == band.group):
                                b.alpha = band.alpha
                                b.error = band.error
                        continue
=======
                # Set up directories
                if self.parameters.spin_polarized:
                    directory = Path(f'{iteration_directory}/spin_{band.spin + 1}/orbital_{band.index}')
                    outdir_band = outdir / f'spin_{band.spin + 1}/orbital_{band.index}'
                else:
                    directory = Path(f'{iteration_directory}/orbital_{band.index}')
                    outdir_band = outdir / f'orbital_{band.index}'
                if not directory.is_dir():
                    directory.mkdir(parents=True)

                # Link tmp files from band-independent calculations
                if not outdir_band.is_dir():
                    outdir_band.mkdir(parents=True)

                    utils.symlink(f'{trial_calc.parameters.outdir}/*.save', outdir_band)

                # Don't repeat if this particular alpha_i was converged
                if i_sc > 1 and abs(band.error) < self.parameters.alpha_conv_thr:
                    self.print(f'Skipping band {band.index} since this alpha is already converged')
                    # if self.parameters.from_scratch:
                    for b in self.bands:
                        if b == band or (band.group is not None and b.group == band.group):
                            b.alpha = band.alpha
                            b.error = band.error
                    continue

                # When we write/update the alpharef files in the work directory
                # make sure to include the fixed band alpha in file_alpharef.txt
                # rather than file_alpharef_empty.txt
                if band.filled:
                    index_empty_to_save = None
                else:
                    index_empty_to_save = band.index - self.bands.num(filled=True, spin=band.spin)
                    if self.parameters.spin_polarized and band.spin == 1:
                        index_empty_to_save += self.bands.num(filled=False, spin=0)
>>>>>>> 64dcc8e2

                    # When we write/update the alpharef files in the work directory
                    # make sure to include the fixed band alpha in file_alpharef.txt
                    # rather than file_alpharef_empty.txt
                    if band.filled:
                        index_empty_to_save = None
                    else:
                        index_empty_to_save = band.index - self.bands.num(filled=True, spin=band.spin)
                        if self.parameters.spin_polarised and band.spin == 1:
                            index_empty_to_save += self.bands.num(filled=False, spin=0)

                    # Make ML-prediction and decide wheather we want to use this prediction
                    if self.parameters.use_ml:
                        alpha_predicted = mlfit.predict(band)
                        # Wheather to use the ML-prediction
                        use_prediction = mlfit.use_prediction()
                    if not self.parameters.use_ml or not (use_prediction or self.parameters.alphas_from_file_for_debugging_ml_model):
                        self.perform_fixed_band_calculations(
                            band, trial_calc, i_sc, alpha_dep_calcs, index_empty_to_save, outdir_band, directory, alpha_indep_calcs)

                if self.parameters.use_ml and use_prediction:
                    alpha = alpha_predicted
                    error = 0.0  # I would set the error for the predicted alphas to 0.0, because currently we don't want to make another scf-step because of predicted alphas
                else:
                    if self.parameters.use_ml and self.parameters.alphas_from_file_for_debugging_ml_model:
                        # Dummy calculation to circumvent the fixed-band-calculation for debugging
                        alpha, error = mlfit.get_alpha_from_file_for_debugging(band)
                    else:
<<<<<<< HEAD
                        # Calculate an updated alpha and a measure of the error
                        # E(N) - E_i(N - 1) - lambda^alpha_ii(1)     (filled)
                        # E_i(N + 1) - E(N) - lambda^alpha_ii(0)     (empty)
                        #
                        # Note that we can do this even from calculations that have been skipped because
                        # we read in all the requisite information from the output files and .pkl files
                        # that do not get overwritten
=======
                        alphas = self.bands.alphas
                        filling = self.bands.filling

                    # Work out the index of the band that is fixed (noting that we will be throwing away all empty
                    # bands)
                    fixed_band = min(band.index, self.bands.num(filled=True, spin=band.spin) + 1)
                    if self.parameters.spin_polarized and band.spin == 1:
                        fixed_band += self.bands.num(filled=True, spin=0)

                    # Set up calculator
                    calc = self.new_kcp_calculator(calc_type, alphas=alphas, filling=filling, fixed_band=fixed_band,
                                                   index_empty_to_save=index_empty_to_save, outdir=outdir_band,
                                                   add_to_spin_up=(band.spin == 0))
                    calc.directory = directory

                    # Run kcp.x
                    self.run_calculator(calc)

                    # Store the band that we've perturbed as calc.fixed_band. Note that we can't use
                    # calc.parameters.fixed_band to keep track of which band we held fixed, because for empty
                    # orbitals, calc.parameters.fixed_band is always set to the LUMO but in reality we're fixing
                    # the band corresponding # to index_empty_to_save from an earlier calculation
                    calc.fixed_band = band

                    # Store the result
                    # We store the results in one of two lists: alpha_indep_calcs and
                    # alpha_dep_calcs. The latter is overwritten at each new self-
                    # consistency loop.
                    if 'ki' in calc_type and 'print' not in calc_type:
                        alpha_dep_calcs.append(calc)
                    elif 'dft' in calc_type and 'dummy' not in calc_type:
                        if self.parameters.functional in ['ki', 'pkipz']:
                            # For KI, the results of the DFT calculations are typically independent of alpha so we
                            # store these in a list that is never overwritten

                            # The exception to this are KI calculations on empty states. When we update alpha, the
                            # empty manifold changes, which in turn affects the lambda values
                            if trial_calc.has_empty_states() and not band.filled:
                                alpha_dep_calcs.append(calc)
                            else:
                                alpha_indep_calcs.append(calc)
                        else:
                            # For KIPZ, the DFT calculations are dependent on alpha via
                            # the definition of the variational orbitals. We only want to
                            # store the calculations that used the most recent value of alpha

                            alpha_dep_calcs.append(calc)

                    # Copying of evcfixed_empty.dat to evc_occupied.dat
                    if calc_type in ['pz_print', 'kipz_print']:
                        evcempty_dir = outdir_band / f'{calc.parameters.prefix}_{calc.parameters.ndw}.save/K00001/'
                    elif calc_type == 'dft_n+1_dummy':
                        evcocc_dir = outdir_band / f'{calc.parameters.prefix}_{calc.parameters.ndr}.save/K00001/'
                        for i_spin in range(1, 3):
                            src = evcempty_dir / f'evcfixed_empty{i_spin}.dat'
                            dest = evcocc_dir / f'evc_occupied{i_spin}.dat'
                            if src.is_file():
                                shutil.copy(src, dest)
                            else:
                                raise OSError(f'Could not find {src}')

                # Calculate an updated alpha and a measure of the error
                # E(N) - E_i(N - 1) - lambda^alpha_ii(1)     (filled)
                # E_i(N + 1) - E(N) - lambda^alpha_ii(0)     (empty)
                #
                # Note that we can do this even from calculations that have been skipped because
                # we read in all the requisite information from the output files and .pkl files
                # that do not get overwritten
>>>>>>> 64dcc8e2

                        calcs = [c for calc_set in [alpha_dep_calcs, alpha_indep_calcs]
                                 for c in calc_set if c.fixed_band == band]

                        alpha, error = self.calculate_alpha_from_list_of_calcs(
                            calcs, trial_calc, band, filled=band.filled)

                for b in self.bands:
                    if b == band or (b.group is not None and b.group == band.group):
                        b.alpha = alpha
                        b.error = error

                # add alpha to training data
                if self.parameters.use_ml and not use_prediction:
                    mlfit.print_error_of_single_orbital(alpha_predicted, alpha, indent=self.print_indent+2)
                    mlfit.add_training_data(band)
                    # if the user wants to train on the fly, train the model after the calculation of each orbital
                    if self.parameters.train_on_the_fly:
                        mlfit.train()

            self.bands.print_history(indent=self.print_indent + 1)

            converged = all([abs(b.error) < 1e-3 for b in self.bands])

<<<<<<< HEAD
            if self.parameters.use_ml and not any(mlfit.use_predictions):
                # if the user don't wants to train on the fly, train the model at the end of each snapshot
                if not self.parameters.train_on_the_fly:
                    mlfit.train()
                # Print summary of all predictions
                mlfit.print_error_of_all_orbitals(indent=self.print_indent + 1)

=======
        if self.parameters.functional == 'ki' and self.bands.num(filled=False):
            # For this case the screening parameters are guaranteed to converge instantly
            if self.parameters.n_max_sc_steps == 1:
                # Print the "converged" message rather than the "determined but not necessarily converged" message
                converged = True
            else:
                # Do the subsequent loop
                utils.warn('The screening parameters for a KI calculation with no empty states will converge '
                           'instantly; to save computational time set n_max_sc_steps == 1')
>>>>>>> 64dcc8e2
        if converged:
            self.print('Screening parameters have been converged')
        else:
            self.print('Screening parameters have been determined but are not necessarily converged')

    def perform_fixed_band_calculations(self, band, trial_calc, i_sc, alpha_dep_calcs, index_empty_to_save, outdir_band, directory, alpha_indep_calcs) -> None:
        # Perform the fixed-band-dependent calculations
        if self.parameters.functional in ['ki', 'pkipz']:
            if band.filled:
                calc_types = ['dft_n-1']
            else:
                calc_types = ['pz_print', 'dft_n+1_dummy', 'dft_n+1']
        else:
            if band.filled:
                calc_types = ['kipz_n-1']
            else:
                calc_types = ['kipz_print', 'dft_n+1_dummy', 'kipz_n+1']

        for calc_type in calc_types:
            if self.parameters.functional in ['ki', 'pkipz']:
                # The calculations whose results change with alpha are...
                #  - the KI calculations
                #  - DFT calculations on empty variational orbitals
                # We don't need to redo any of the others
                if not trial_calc.has_empty_states() or band.filled:
                    if i_sc > 1 and 'ki' not in calc_type:
                        continue
            else:
                # No need to repeat the dummy calculation; all other
                # calculations are dependent on the screening parameters so
                # will need updating at each step
                if i_sc > 1 and calc_type == 'dft_n+1_dummy':
                    continue

            if 'print' in calc_type:
                # Note that the 'print' calculations for empty bands do not
                # in fact involve the fixing of that band (and thus for the
                # 'fixed' band the corresponding alpha should be in
                # file_alpharef_empty.txt)
                alphas = self.bands.alphas
                filling = self.bands.filling
            elif not band.filled:
                # In the case of empty orbitals, we gain an extra orbital in
                # the spin-up channel, so we explicitly construct both spin
                # channels for "alphas" and "filling"
                alphas = self.bands.alphas
                alphas[band.spin].append(alphas[band.spin][-1])
                filling = self.bands.filling
                filling[band.spin][band.index - 1] = True
                filling[band.spin].append(False)
            else:
                alphas = self.bands.alphas
                filling = self.bands.filling

            # Work out the index of the band that is fixed (noting that we will be throwing away all empty
            # bands)
            fixed_band = min(band.index, self.bands.num(filled=True, spin=band.spin) + 1)
            if self.parameters.spin_polarised and band.spin == 1:
                fixed_band += self.bands.num(filled=True, spin=0)

            # Set up calculator
            calc = self.new_kcp_calculator(calc_type, alphas=alphas, filling=filling, fixed_band=fixed_band,
                                           index_empty_to_save=index_empty_to_save, outdir=outdir_band,
                                           add_to_spin_up=(band.spin == 0))
            calc.directory = directory

            # Run kcp.x
            self.run_calculator(calc)

            # Store the band that we've perturbed as calc.fixed_band. Note that we can't use
            # calc.parameters.fixed_band to keep track of which band we held fixed, because for empty
            # orbitals, calc.parameters.fixed_band is always set to the LUMO but in reality we're fixing
            # the band corresponding # to index_empty_to_save from an earlier calculation
            calc.fixed_band = band

            # Store the result
            # We store the results in one of two lists: alpha_indep_calcs and
            # alpha_dep_calcs. The latter is overwritten at each new self-
            # consistency loop.
            if 'ki' in calc_type and 'print' not in calc_type:
                alpha_dep_calcs.append(calc)
            elif 'dft' in calc_type and 'dummy' not in calc_type:
                if self.parameters.functional in ['ki', 'pkipz']:
                    # For KI, the results of the DFT calculations are typically independent of alpha so we
                    # store these in a list that is never overwritten

                    # The exception to this are KI calculations on empty states. When we update alpha, the
                    # empty manifold changes, which in turn affects the lambda values
                    if trial_calc.has_empty_states() and not band.filled:
                        alpha_dep_calcs.append(calc)
                    else:
                        alpha_indep_calcs.append(calc)
                else:
                    # For KIPZ, the DFT calculations are dependent on alpha via
                    # the definition of the variational orbitals. We only want to
                    # store the calculations that used the most recent value of alpha

                    alpha_dep_calcs.append(calc)

            # Copying of evcfixed_empty.dat to evc_occupied.dat
            if calc_type in ['pz_print', 'kipz_print']:
                evcempty_dir = outdir_band / f'{calc.parameters.prefix}_{calc.parameters.ndw}.save/K00001/'
            elif calc_type == 'dft_n+1_dummy':
                evcocc_dir = outdir_band / f'{calc.parameters.prefix}_{calc.parameters.ndr}.save/K00001/'
                for i_spin in range(1, 3):
                    src = evcempty_dir / f'evcfixed_empty{i_spin}.dat'
                    dest = evcocc_dir / f'evc_occupied{i_spin}.dat'
                    if src.is_file():
                        shutil.copy(src, dest)
                    else:
                        raise OSError(f'Could not find {src}')

    def perform_final_calculations(self) -> None:

        directory = Path('final')
        if not directory.is_dir():
            directory.mkdir()

        if self.parameters.functional == 'pkipz':
            final_calc_types = ['ki', 'pkipz']
        else:
            final_calc_types = [self.parameters.functional]

        for final_calc_type in final_calc_types:

            final_calc_type += '_final'

            # For pKIPZ, the appropriate ndr can change but it is always ndw of the previous
            # KI calculation
            if final_calc_type == 'pkipz_final':
                ndr = [c.parameters.ndw for c in self.calculations if c.prefix in [
                    'ki', 'ki_final'] and hasattr(c.parameters, 'ndw')][-1]
                calc = self.new_kcp_calculator(final_calc_type, ndr=ndr, write_hr=True)
            else:
                calc = self.new_kcp_calculator(final_calc_type, write_hr=True)
                if self.parameters.functional == 'ki' and self.parameters.init_orbitals in ['mlwfs', 'projwfs'] \
                        and not self.parameters.calculate_alpha:
                    calc.parameters.restart_from_wannier_pwscf = True

            calc.directory = directory

            self.run_calculator(calc)

    def new_kcp_calculator(self, calc_presets: str = 'dft_init',
                           alphas: Optional[List[List[float]]] = None,
                           filling: Optional[List[List[bool]]] = None,
                           add_to_spin_up: bool = True,
                           **kwargs) -> calculators.KoopmansCPCalculator:
        """

        Generates a new KCP calculator based on the self.master_calc_params["kcp"]
        parameters, modifying the appropriate settings to match the
        chosen calc_presets, and altering any Quantum Espresso keywords
        specified as kwargs

        Arguments:

            calc_presets
                The set of preset values to use; must be one of the following strings:

                Initialization
                'dft_init'            DFT calculation from scratch
                'pz_init'             PZ calculation starting from DFT restart
                'pz_innerloop_init'   PZ calculation starting from DFT restart (innerloop only)
                'dft_dummy'           DFT dummy calculation that generate store files
                                      for a periodic calculation restarting from Wannier functions

                Trial calculations
                'ki'     KI calculation with N electrons and empty bands if specified
                'kipz'   As above, but for KIPZ

                For calculating alpha_i for filled orbitals.
                'dft_n-1'       DFT calculation with N-1 electrons via fixed_state
                'kipz_n-1'      KIPZ calculation with N-1 electrons via fixed_state

                For calculating alpha_i for empty orbitals
                'pz_print'         PZ calculation that generates evcfixed_empty.dat file
                'kipz_print'       KIPZ calculation that generates evcfixed_empty.dat file
                'dft_n+1_dummy'    DFT dummy calculation that generates store files of
                                   the correct dimensions
                'dft_n+1'          DFT calculation with N+1 electrons
                'kipz_n+1'         KIPZ calculation with N+1 electrons

                Note that when calculating alpha_i, all empty states (bar orbital_i if it is empty) are removed
                and the convergence criteria are loosened

                Final calculation
                'ki_final'    Final KI calculation with N electrons and empty bands if specified
                'kipz_final'  As above, but for KIPZ
                'pkipz_final' A KIPZ calculation that leaves the manifold unchanged (for the
                              purposes of performing KIPZ on top of the KI manifold)

            alphas
                an array of screening parameters

           **kwargs accepts any Quantum Espresso keywords as an argument, and will
                    apply these options to the returned ASE calculator

        Returns: a new KCP calculator object

        """

        # By default, use the last row in the alpha table for the screening parameters
        if alphas is None:
            alphas = self.bands.alphas

        # Generate a new kcp calculator copied from the master calculator
        calc: calculators.KoopmansCPCalculator = self.new_calculator('kcp', alphas=alphas, filling=filling)

        # Set up read/write indexes
        if calc_presets in ['dft_init', 'dft_dummy']:
            ndr = 50
            ndw = 50
        elif calc_presets in ['pz_init', 'pz_innerloop_init']:
            ndr = 50
            ndw = 51
        elif calc_presets in ['ki', 'kipz']:
            ndr = 51
            ndw = 60
        elif calc_presets in ['dft_n-1', 'kipz_n-1']:
            ndr = 60
            ndw = 63
        elif calc_presets in ['pz_print', 'kipz_print']:
            ndr = 60
            ndw = 64
        elif calc_presets == 'dft_n+1_dummy':
            ndr = 65
            ndw = 65
        elif calc_presets in ['dft_n+1', 'kipz_n+1']:
            ndr = 65
            ndw = 68
        elif calc_presets in ['ki_final', 'kipz_final']:
            if self.parameters.calculate_alpha:
                ndr = 60
            else:
                ndr = 51
            ndw = 70
        elif calc_presets in ['pkipz_final']:
            ndr = 70
            ndw = 71
        else:
            raise ValueError('Invalid calc_presets "{}"'.format(calc_presets))

        # KCP options
        # control
        calc.prefix = calc_presets
        calc.parameters.ndw = ndw
        calc.parameters.ndr = ndr
        if calc.prefix in ['dft_init', 'dft_dummy', 'dft_n+1_dummy']:
            calc.parameters.restart_mode = 'from_scratch'
        else:
            calc.parameters.restart_mode = 'restart'

        # system
        if 'pz' in calc.prefix or 'ki' in calc.prefix:
            calc.parameters.do_orbdep = True
            calc.parameters.do_bare_eigs = True
        else:
            calc.parameters.do_orbdep = False
        if calc.prefix in ['dft_init', 'pz_init', 'pz_innerloop_init', 'dft_dummy',
                           'ki', 'kipz', 'pz_print', 'kipz_print', 'dft_n+1_dummy',
                           'ki_final', 'kipz_final', 'pkipz_final']:
            calc.parameters.fixed_state = False
        else:
            calc.parameters.fixed_state = True
            if '-1' in calc.prefix:
                calc.parameters.f_cutoff = 1e-5
            else:
                calc.parameters.f_cutoff = 1.0
        if 'n+1' in calc.prefix:
            calc.parameters.nelec += 1
            if add_to_spin_up:
                calc.parameters.nelup += 1
            else:
                calc.parameters.neldw += 1
            if 'dummy' not in calc.prefix:
                calc.parameters.restart_from_wannier_pwscf = True

        # electrons
        # For all calculations calculating alpha, remove the empty states and
        # increase the energy thresholds
        if not any([s in calc.prefix for s in ['init', 'print', 'final']]) and \
           calc.prefix not in ['ki', 'kipz', 'dft_dummy']:
            calc.parameters.nbnd = None
            calc.parameters.conv_thr *= 100
            calc.parameters.esic_conv_thr *= 100

        # For the dft_dummy calculation, we don't need empty states because these will be overwritten by the w90
        # wavefunctions
        if calc.prefix == 'dft_dummy':
            calc.parameters.nbnd = None

        if self.parameters.periodic and not any([s == calc.prefix for s in ['dft_init', 'dft_n-1', 'dft_n+1',
                                                                            'kipz', 'kipz_n-1', 'kipz_n+1']]):
            calc.parameters.do_outerloop = False
            calc.parameters.do_innerloop = False
        elif any([s in calc.prefix for s in ['frozen', 'dummy', 'print', 'innerloop']]) or calc.prefix == 'pkipz_final':
            calc.parameters.do_outerloop = False
            if calc.has_empty_states():
                calc.parameters.do_outerloop_empty = False
        elif calc.prefix in ['ki', 'ki_final']:
            calc.parameters.do_outerloop = False
            if calc.has_empty_states():
                if self.parameters.init_empty_orbitals == 'pz':
                    calc.parameters.do_outerloop_empty = True
                else:
                    calc.parameters.do_outerloop_empty = False
        else:
            calc.parameters.do_outerloop = True
            if calc.has_empty_states():
                calc.parameters.do_outerloop_empty = True

        if calc.parameters.maxiter is None and calc.parameters.do_outerloop:
            calc.parameters.maxiter = 300
        if calc.parameters.empty_states_maxstep is None and calc.parameters.do_outerloop_empty:
            calc.parameters.empty_states_maxstep = 300

        # No empty states minimization in the solids workflow for the moment
        if self.parameters.periodic and calc.has_empty_states():
            calc.parameters.do_outerloop_empty = False
            calc.parameters.do_innerloop_empty = False

        # nksic
        if calc.parameters.do_orbdep:
            calc.parameters.odd_nkscalfact = True
            calc.parameters.odd_nkscalfact_empty = True
        calc.parameters.do_innerloop_cg = True
        if calc.prefix[:2] == 'pz' and 'print' not in calc.prefix:
            calc.parameters.do_innerloop = True
        else:
            calc.parameters.do_innerloop = False
        if calc.has_empty_states():
            calc.parameters.do_innerloop_empty = False
        if 'kipz' in calc.prefix:
            calc.parameters.which_orbdep = 'nkipz'
        elif 'pz' in calc.prefix:
            calc.parameters.which_orbdep = 'pz'
        elif 'ki' in calc.prefix:
            calc.parameters.which_orbdep = 'nki'
        if 'print' in calc.prefix:
            calc.parameters.print_wfc_anion = True

        if self.parameters.mt_correction:
            calc.parameters.which_compensation = 'tcc'
        else:
            calc.parameters.which_compensation = 'none'

        # If we are using frozen orbitals, we override the above logic and freeze the variational orbitals
        # post-initialization
        if self.parameters.frozen_orbitals and 'init' not in calc.prefix and not any([s == calc.prefix for s in
                                                                                      ['dft_n-1', 'dft_n+1', 'kipz_n-1',
                                                                                       'kipz_n+1']]):
            calc.parameters.do_outerloop = False
            calc.parameters.do_innerloop = False
            if calc.has_empty_states():
                calc.parameters.do_outerloop_empty = False
                calc.parameters.do_innerloop_empty = False

        # Handle any keywords provided by kwargs
        # Note that since this is performed after the above logic this can (deliberately
        # or accidentally) overwrite the above settings
        calc.parameters.update(**kwargs)

        # Sanity checking
        if calc.parameters.print_wfc_anion and calc.parameters.index_empty_to_save is None:
            raise ValueError('Error: print_wfc_anion is set to true but you have not selected '
                             'an index_empty_to_save. Provide this as an argument to new_cp_calculator')

        # don't print QC in some cases
        if 'dummy' in calc.prefix or calc.prefix[-2:] == '+1':
            calc.skip_qc = True

        return calc

    def calculate_alpha_from_list_of_calcs(self,
                                           calcs: List[calculators.KoopmansCPCalculator],
                                           trial_calc: calculators.KoopmansCPCalculator,
                                           band: Band,
                                           filled: bool = True) -> Tuple[float, float]:
        '''

        Calculates alpha via equation 10 of Nguyen et. al (2018) 10.1103/PhysRevX.8.021051
        If the band is filled, use s = 1; if the band is empty, use s = 0

        Arguments:
            calcs          -- a list of selected calculations from which to calculate alpha
            trial_calc     -- the N-electron Koopmans calculation
            filled         -- True if the orbital for which we're calculating alpha is filled

        '''

        # Extract the energy difference Delta E
        if self.parameters.functional == 'kipz':
            if filled:
                # KIPZ N-1
                [kipz_m1_calc] = [c for c in calcs if c.parameters.which_orbdep == 'nkipz'
                                  and c.parameters.do_orbdep and c.parameters.f_cutoff < 0.0001]
                kipz_m1 = kipz_m1_calc.results
                charge = 1 - kipz_m1_calc.parameters.f_cutoff

                dE = trial_calc.results['energy'] - kipz_m1['energy']
                mp1 = kipz_m1['mp1_energy']
                mp2 = kipz_m1['mp2_energy']

            else:
                # KIPZ N+1
                [kipz_p1_calc] = [c for c in calcs if c.parameters.which_orbdep == 'nkipz'
                                  and c.parameters.do_orbdep and c.parameters.f_cutoff == 1.0]
                kipz_p1 = kipz_p1_calc.results
                charge = - kipz_p1_calc.parameters.f_cutoff

                dE = kipz_p1['energy'] - trial_calc.results['energy']
                mp1 = kipz_p1['mp1_energy']
                mp2 = kipz_p1['mp2_energy']

        else:
            # self.functional in ['ki', 'pkipz']
            if filled:
                # DFT N-1
                [dft_m1_calc] = [c for c in calcs if not c.parameters.do_orbdep
                                 and c.parameters.restart_mode == 'restart' and c.parameters.f_cutoff < 0.0001]
                dft_m1 = dft_m1_calc.results
                charge = 1 - dft_m1_calc.parameters.f_cutoff

                dE = trial_calc.results['energy'] - dft_m1['energy']
                mp1 = dft_m1['mp1_energy']
                mp2 = dft_m1['mp2_energy']

            else:
                # DFT N+1
                [dft_p1_calc] = [c for c in calcs if not c.parameters.do_orbdep
                                 and c.parameters.restart_mode == 'restart' and c.parameters.f_cutoff == 1.0]
                dft_p1 = dft_p1_calc.results
                charge = - dft_p1_calc.parameters.f_cutoff

                dE = dft_p1['energy'] - trial_calc.results['energy']
                mp1 = dft_p1['mp1_energy']
                mp2 = dft_p1['mp2_energy']

        # Extract lambda from the base calculator
        assert band.index is not None
        iband = band.index - 1  # converting from 1-indexing to 0-indexing
        lambda_a = trial_calc.results['lambda'][band.spin][iband, iband].real
        lambda_0 = trial_calc.results['bare lambda'][band.spin][iband, iband].real

        # Obtaining alpha
        if (trial_calc.parameters.odd_nkscalfact and filled) \
                or (trial_calc.parameters.odd_nkscalfact_empty and not filled):
            alpha_guess = trial_calc.alphas[band.spin][iband]
        else:
            alpha_guess = trial_calc.parameters.nkscalfact

        # Checking Makov-Payne correction energies and applying them (if needed)
        if self.parameters.mp_correction:
            if mp1 is None:
                raise ValueError('Could not find 1st order Makov-Payne energy')
            if mp2 is None:
                # utils.warn('Could not find 2nd order Makov-Payne energy; applying first order only')
                mp_energy = mp1
            else:
                mp_energy = mp1 + mp2

            dE -= np.sign(charge) * mp_energy / self.parameters.eps_inf

        alpha = alpha_guess * (dE - lambda_0) / (lambda_a - lambda_0)

        # The error is lambda^alpha(1) - lambda^alpha_i(1)
        error = dE - lambda_a

        return alpha, error<|MERGE_RESOLUTION|>--- conflicted
+++ resolved
@@ -7,14 +7,6 @@
 
 """
 
-<<<<<<< HEAD
-from distutils.log import debug
-from multiprocessing.sharedctypes import Value
-from ase.dft import DOS
-import numpy as np
-import shutil
-=======
->>>>>>> 64dcc8e2
 from pathlib import Path
 import shutil
 from typing import List, Optional, Tuple
@@ -271,16 +263,11 @@
         if self.parameters.periodic:
             if self.parameters.calculate_bands in [None, True] and self.projections and self.kpath is not None:
                 # Calculate interpolated band structure and DOS with UI
-                from koopmans.workflows import UnfoldAndInterpolateWorkflow
+                from koopmans import workflows
                 self.print(f'\nPostprocessing', style='heading')
-<<<<<<< HEAD
-                ui_workflow = UnfoldAndInterpolateWorkflow(redo_smooth_dft=self._redo_smooth_dft, **self.wf_kwargs)
-                self.run_subworkflow(ui_workflow, subdirectory='postproc')
-=======
                 ui_workflow = workflows.UnfoldAndInterpolateWorkflow.fromparent(
                     self, redo_smooth_dft=self._redo_smooth_dft)
                 ui_workflow.run(subdirectory='postproc')
->>>>>>> 64dcc8e2
             else:
                 # Generate the DOS only
                 dos = DOS(self.calculations[-1], width=self.plot_params.degauss, npts=self.plot_params.nstep + 1)
@@ -288,7 +275,7 @@
 
     def perform_initialization(self) -> None:
         # Import these here so that if these have been monkey-patched, we get the monkey-patched version
-        from koopmans.workflows import WannierizeWorkflow, FoldToSupercellWorkflow
+        from koopmans import workflows
 
         # The final calculation during the initialization, regardless of the workflow settings, should write to ndw = 51
         ndw_final = 51
@@ -337,11 +324,7 @@
         elif self.parameters.init_orbitals in ['mlwfs', 'projwfs'] or \
                 (self.parameters.periodic and self.parameters.init_orbitals == 'kohn-sham'):
             # Wannier functions using pw.x, wannier90.x and pw2wannier90.x (pw.x only for Kohn-Sham states)
-<<<<<<< HEAD
-            wannier_workflow = WannierizeWorkflow(**self.wf_kwargs)
-=======
             wannier_workflow = workflows.WannierizeWorkflow.fromparent(self)
->>>>>>> 64dcc8e2
             if wannier_workflow.parameters.calculate_bands:
                 wannier_workflow.parameters.calculate_bands = not self.master_calc_params['ui'].do_smooth_interpolation
 
@@ -349,11 +332,7 @@
             wannier_workflow.run(subdirectory='init')
 
             # Now, convert the files over from w90 format to (k)cp format
-<<<<<<< HEAD
-            fold_workflow = FoldToSupercellWorkflow(**self.wf_kwargs)
-=======
             fold_workflow = workflows.FoldToSupercellWorkflow.fromparent(self)
->>>>>>> 64dcc8e2
 
             # Do this in the same directory as the wannierization
             fold_workflow.run(subdirectory='init/wannier')
@@ -563,22 +542,11 @@
 
             # Loop over removing/adding an electron from/to each orbital
             for band in self.bands:
-
-<<<<<<< HEAD
                 # For a KI calculation with only filled bands, we don't have any further calculations to
-                # do so we don't enter this section to avoid printing any headers
-                if self.parameters.functional != 'ki' or any([not b.filled for b in self.bands]) or i_sc == 1:
-
-                    if self.parameters.spin_polarised and band in first_band_of_each_channel:
-                        self.print(f'Spin {band.spin + 1}', style='subheading')
-
-                    # Working out what to print for the orbital heading (grouping skipped bands together)
-                    if band in self.bands.to_solve or band == self.bands.get(spin=band.spin)[-1]:
-                        if band not in self.bands.to_solve and (self.parameters.spin_polarised or band.spin == 0):
-                            skipped_orbitals.append(band.index)
-                        if len(skipped_orbitals) > 0:
-                            if len(skipped_orbitals) == 1:
-=======
+                # do, so in this case don't print any headings
+                print_headings = self.parameters.functional != 'ki' \
+                    or any([not b.filled for b in self.bands]) or i_sc == 1
+
                 if self.parameters.spin_polarized and band in first_band_of_each_channel:
                     self.print(f'Spin {band.spin + 1}', style='subheading')
 
@@ -589,16 +557,17 @@
                     if len(skipped_orbitals) > 0:
                         if len(skipped_orbitals) == 1:
                             if print_headings:
->>>>>>> 64dcc8e2
                                 self.print(f'Orbital {skipped_orbitals[0]}', style='subheading')
                             else:
                                 orb_range = f'{skipped_orbitals[0]}-{skipped_orbitals[-1]}'
-                                self.print(f'Orbitals {orb_range}', style='subheading')
-                            self.print(f'Skipping; will use the screening parameter of an equivalent orbital')
+                                if print_headings:
+                                    self.print(f'Orbitals {orb_range}', style='subheading')
+                            if print_headings:
+                                self.print(f'Skipping; will use the screening parameter of an equivalent orbital')
                             skipped_orbitals = []
                         if band not in self.bands.to_solve:
                             continue
-                    elif not self.parameters.spin_polarised and band.spin == 1:
+                    elif not self.parameters.spin_polarized and band.spin == 1:
                         # In this case, skip over the bands entirely and don't include it in the printout about which
                         # bands we've skipped
                         continue
@@ -607,48 +576,9 @@
                         # calculation in the same orbital group
                         skipped_orbitals.append(band.index)
                         continue
-<<<<<<< HEAD
-=======
-                elif not self.parameters.spin_polarized and band.spin == 1:
-                    # In this case, skip over the bands entirely and don't include it in the printout about which
-                    # bands we've skipped
-                    continue
-                else:
-                    # Skip the bands which can copy the screening parameter from another
-                    # calculation in the same orbital group
-                    skipped_orbitals.append(band.index)
-                    continue
->>>>>>> 64dcc8e2
-
+                if print_headings:
                     self.print(f'Orbital {band.index}', style='subheading')
 
-<<<<<<< HEAD
-                    # Set up directories
-                    if self.parameters.spin_polarised:
-                        directory = Path(f'{iteration_directory}/spin_{band.spin + 1}/orbital_{band.index}')
-                        outdir_band = outdir / f'spin_{band.spin + 1}/orbital_{band.index}'
-                    else:
-                        directory = Path(f'{iteration_directory}/orbital_{band.index}')
-                        outdir_band = outdir / f'orbital_{band.index}'
-                    if not directory.is_dir():
-                        directory.mkdir(parents=True)
-
-                    # Link tmp files from band-independent calculations
-                    if not outdir_band.is_dir():
-                        outdir_band.mkdir(parents=True)
-
-                        utils.symlink(f'{trial_calc.parameters.outdir}/*.save', outdir_band)
-
-                    # Don't repeat if this particular alpha_i was converged
-                    if i_sc > 1 and abs(band.error) < self.parameters.alpha_conv_thr:
-                        self.print(f'Skipping band {band.index} since this alpha is already converged')
-                        # if self.parameters.from_scratch:
-                        for b in self.bands:
-                            if b == band or (band.group is not None and b.group == band.group):
-                                b.alpha = band.alpha
-                                b.error = band.error
-                        continue
-=======
                 # Set up directories
                 if self.parameters.spin_polarized:
                     directory = Path(f'{iteration_directory}/spin_{band.spin + 1}/orbital_{band.index}')
@@ -684,17 +614,6 @@
                     index_empty_to_save = band.index - self.bands.num(filled=True, spin=band.spin)
                     if self.parameters.spin_polarized and band.spin == 1:
                         index_empty_to_save += self.bands.num(filled=False, spin=0)
->>>>>>> 64dcc8e2
-
-                    # When we write/update the alpharef files in the work directory
-                    # make sure to include the fixed band alpha in file_alpharef.txt
-                    # rather than file_alpharef_empty.txt
-                    if band.filled:
-                        index_empty_to_save = None
-                    else:
-                        index_empty_to_save = band.index - self.bands.num(filled=True, spin=band.spin)
-                        if self.parameters.spin_polarised and band.spin == 1:
-                            index_empty_to_save += self.bands.num(filled=False, spin=0)
 
                     # Make ML-prediction and decide wheather we want to use this prediction
                     if self.parameters.use_ml:
@@ -713,7 +632,6 @@
                         # Dummy calculation to circumvent the fixed-band-calculation for debugging
                         alpha, error = mlfit.get_alpha_from_file_for_debugging(band)
                     else:
-<<<<<<< HEAD
                         # Calculate an updated alpha and a measure of the error
                         # E(N) - E_i(N - 1) - lambda^alpha_ii(1)     (filled)
                         # E_i(N + 1) - E(N) - lambda^alpha_ii(0)     (empty)
@@ -721,76 +639,6 @@
                         # Note that we can do this even from calculations that have been skipped because
                         # we read in all the requisite information from the output files and .pkl files
                         # that do not get overwritten
-=======
-                        alphas = self.bands.alphas
-                        filling = self.bands.filling
-
-                    # Work out the index of the band that is fixed (noting that we will be throwing away all empty
-                    # bands)
-                    fixed_band = min(band.index, self.bands.num(filled=True, spin=band.spin) + 1)
-                    if self.parameters.spin_polarized and band.spin == 1:
-                        fixed_band += self.bands.num(filled=True, spin=0)
-
-                    # Set up calculator
-                    calc = self.new_kcp_calculator(calc_type, alphas=alphas, filling=filling, fixed_band=fixed_band,
-                                                   index_empty_to_save=index_empty_to_save, outdir=outdir_band,
-                                                   add_to_spin_up=(band.spin == 0))
-                    calc.directory = directory
-
-                    # Run kcp.x
-                    self.run_calculator(calc)
-
-                    # Store the band that we've perturbed as calc.fixed_band. Note that we can't use
-                    # calc.parameters.fixed_band to keep track of which band we held fixed, because for empty
-                    # orbitals, calc.parameters.fixed_band is always set to the LUMO but in reality we're fixing
-                    # the band corresponding # to index_empty_to_save from an earlier calculation
-                    calc.fixed_band = band
-
-                    # Store the result
-                    # We store the results in one of two lists: alpha_indep_calcs and
-                    # alpha_dep_calcs. The latter is overwritten at each new self-
-                    # consistency loop.
-                    if 'ki' in calc_type and 'print' not in calc_type:
-                        alpha_dep_calcs.append(calc)
-                    elif 'dft' in calc_type and 'dummy' not in calc_type:
-                        if self.parameters.functional in ['ki', 'pkipz']:
-                            # For KI, the results of the DFT calculations are typically independent of alpha so we
-                            # store these in a list that is never overwritten
-
-                            # The exception to this are KI calculations on empty states. When we update alpha, the
-                            # empty manifold changes, which in turn affects the lambda values
-                            if trial_calc.has_empty_states() and not band.filled:
-                                alpha_dep_calcs.append(calc)
-                            else:
-                                alpha_indep_calcs.append(calc)
-                        else:
-                            # For KIPZ, the DFT calculations are dependent on alpha via
-                            # the definition of the variational orbitals. We only want to
-                            # store the calculations that used the most recent value of alpha
-
-                            alpha_dep_calcs.append(calc)
-
-                    # Copying of evcfixed_empty.dat to evc_occupied.dat
-                    if calc_type in ['pz_print', 'kipz_print']:
-                        evcempty_dir = outdir_band / f'{calc.parameters.prefix}_{calc.parameters.ndw}.save/K00001/'
-                    elif calc_type == 'dft_n+1_dummy':
-                        evcocc_dir = outdir_band / f'{calc.parameters.prefix}_{calc.parameters.ndr}.save/K00001/'
-                        for i_spin in range(1, 3):
-                            src = evcempty_dir / f'evcfixed_empty{i_spin}.dat'
-                            dest = evcocc_dir / f'evc_occupied{i_spin}.dat'
-                            if src.is_file():
-                                shutil.copy(src, dest)
-                            else:
-                                raise OSError(f'Could not find {src}')
-
-                # Calculate an updated alpha and a measure of the error
-                # E(N) - E_i(N - 1) - lambda^alpha_ii(1)     (filled)
-                # E_i(N + 1) - E(N) - lambda^alpha_ii(0)     (empty)
-                #
-                # Note that we can do this even from calculations that have been skipped because
-                # we read in all the requisite information from the output files and .pkl files
-                # that do not get overwritten
->>>>>>> 64dcc8e2
 
                         calcs = [c for calc_set in [alpha_dep_calcs, alpha_indep_calcs]
                                  for c in calc_set if c.fixed_band == band]
@@ -815,7 +663,6 @@
 
             converged = all([abs(b.error) < 1e-3 for b in self.bands])
 
-<<<<<<< HEAD
             if self.parameters.use_ml and not any(mlfit.use_predictions):
                 # if the user don't wants to train on the fly, train the model at the end of each snapshot
                 if not self.parameters.train_on_the_fly:
@@ -823,7 +670,6 @@
                 # Print summary of all predictions
                 mlfit.print_error_of_all_orbitals(indent=self.print_indent + 1)
 
-=======
         if self.parameters.functional == 'ki' and self.bands.num(filled=False):
             # For this case the screening parameters are guaranteed to converge instantly
             if self.parameters.n_max_sc_steps == 1:
@@ -833,7 +679,6 @@
                 # Do the subsequent loop
                 utils.warn('The screening parameters for a KI calculation with no empty states will converge '
                            'instantly; to save computational time set n_max_sc_steps == 1')
->>>>>>> 64dcc8e2
         if converged:
             self.print('Screening parameters have been converged')
         else:
@@ -891,7 +736,7 @@
             # Work out the index of the band that is fixed (noting that we will be throwing away all empty
             # bands)
             fixed_band = min(band.index, self.bands.num(filled=True, spin=band.spin) + 1)
-            if self.parameters.spin_polarised and band.spin == 1:
+            if self.parameters.spin_polarized and band.spin == 1:
                 fixed_band += self.bands.num(filled=True, spin=0)
 
             # Set up calculator
@@ -1252,6 +1097,8 @@
         else:
             # self.functional in ['ki', 'pkipz']
             if filled:
+                import ipdb
+                ipdb.set_trace()
                 # DFT N-1
                 [dft_m1_calc] = [c for c in calcs if not c.parameters.do_orbdep
                                  and c.parameters.restart_mode == 'restart' and c.parameters.f_cutoff < 0.0001]
