--- conflicted
+++ resolved
@@ -235,62 +235,22 @@
                                            restart_from_wannier_pwscf=True, do_outerloop=True, ndw=ndw_final)
             calc.directory = Path('init')
             restart_dir = Path(f'{calc.parameters.outdir}/{calc.parameters.prefix}_{calc.parameters.ndr}.save/K00001')
-<<<<<<< HEAD
             for typ in ['occ', 'emp']:
                 for i_spin, spin in enumerate(['up', 'down']):
                     if self.parameters.spin_polarised:
                         evcw_file = Path(f'init/wannier/{typ}_{spin}/evcw.dat')
                     else:
-                        evcw_file = Path(f'init/wannier/{typ}/evcw{i_spin + 1}.dat')
+                        evcw_file = Path(f'init/wannier/{typ}/evcw.dat')
                     if typ == 'occ':
                         dest_file = restart_dir / f'evc_occupied{i_spin + 1}.dat'
                     else:
                         dest_file = restart_dir / f'evc0_empty{i_spin + 1}.dat'
-=======
-            fillings = ['occ', 'emp']
-            if self.parameters.spin_polarised:
-                spins = ['up', 'down']
-            else:
-                spins = [None]
-
-            for filling, spin in itertools.product(fillings, spins):
-                if spin is None:
-                    typ = filling
-                else:
-                    typ = f'{filling}_{spin}'
-
-                if spin is None:
-                    if filling == 'occ':
-                        evcw_file = Path('init/wannier/occ/evcw.dat')
-                        dest_file = 'evc_occupied'
-                    else:
-                        evcw_file = Path('init/wannier/emp/evcw.dat')
-                        dest_file = 'evc0_empty'
->>>>>>> af721223
                     if evcw_file.is_file():
                         for i_spin in ['1', '2']:
                             dest_file = restart_dir / f'{dest_file}{i_spin}.dat'
                             shutil.copy(evcw_file, dest_file)
                     else:
                         raise OSError(f'Could not find {evcw_file}')
-<<<<<<< HEAD
-=======
-                else:
-                    if filling == 'occ':
-                        evcw_file = Path(f'init/wannier/occ_{spin}/evcw.dat')
-                        dest_file = 'evc_occupied'
-                    else:
-                        evcw_file = Path(f'init/wannier/emp_{spin}/evcw.dat')
-                        dest_file = 'evc0_empty'
-                    if evcw_file.is_file():
-                        if spin == 'up':
-                            dest_file = restart_dir / f'{dest_file}1.dat'
-                        else:
-                            dest_file = restart_dir / f'{dest_file}2.dat'
-                        shutil.copy(evcw_file, dest_file)
-                    else:
-                        raise OSError(f'Could not find {evcw_file}')
->>>>>>> af721223
 
             self.run_calculator(calc, enforce_ss=False)
 
