--- conflicted
+++ resolved
@@ -102,15 +102,8 @@
             # Third, a PDOS calculation
             pseudos = [pseudopotentials.read_pseudo_file(calc_scf.parameters.pseudo_dir / p) for p in
                        self.pseudopotentials.values()]
-<<<<<<< HEAD
-            if all([p['header']['number_of_wfc'] > 0 for p in pseudos]):
-                calc_dos = self.new_calculator('projwfc', filpdos=self.name)
-                calc_dos.pseudopotentials = self.pseudopotentials
-                calc_dos.spin_polarised = self.parameters.spin_polarised
-=======
             if all([int(p.find('PP_HEADER').get('number_of_wfc')) > 0 for p in pseudos]):
                 calc_dos = self.new_calculator('projwfc')
->>>>>>> cbba3b38
                 calc_dos.pseudo_dir = calc_bands.parameters.pseudo_dir
                 self.run_calculator(calc_dos)
 
