--- conflicted
+++ resolved
@@ -109,11 +109,7 @@
             # Third, a PDOS calculation
             pseudos = [pseudopotentials.read_pseudo_file(calc_scf.parameters.pseudo_dir / p) for p in
                        self.pseudopotentials.values()]
-<<<<<<< HEAD
             if all([int(p['header'].get('number_of_wfc', 0)) > 0 for p in pseudos]):
-=======
-            if all([p['header']['number_of_wfc'] > 0 for p in pseudos]):
->>>>>>> 5b0bf6fc
                 calc_dos = self.new_calculator('projwfc')
                 calc_dos.pseudo_dir = calc_bands.parameters.pseudo_dir
                 self.run_calculator(calc_dos)
