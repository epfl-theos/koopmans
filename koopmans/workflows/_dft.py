"""

Workflow module for performing a single DFT calculation with either kcp.x or pw.x

Written by Edward Linscott Oct 2020

"""

<<<<<<< HEAD
from koopmans import utils, pseudopotentials, mpl_config
=======
from koopmans import utils, pseudopotentials, io
>>>>>>> 5696d9b0
from ._workflow import Workflow
import matplotlib.pyplot as plt


class DFTCPWorkflow(Workflow):

    def _run(self):

        calc = self.new_calculator('kcp')

        # Removing old directories
        if self.parameters.from_scratch:
            utils.system_call(f'rm -r {calc.parameters.outdir} 2>/dev/null', False)

        calc.prefix = 'dft'
        calc.directory = '.'
        calc.parameters.ndr = 50
        calc.parameters.ndw = 51
        calc.parameters.restart_mode = 'from_scratch'
        calc.parameters.do_orbdep = False
        calc.parameters.fixed_state = False
        calc.parameters.do_outerloop = True
        calc.parameters.which_compensation = 'tcc'

        if calc.parameters.maxiter is None:
            calc.parameters.maxiter = 300
        if calc.has_empty_states():
            calc.parameters.do_outerloop_empty = True
            if calc.parameters.empty_states_maxstep is None:
                calc.parameters.empty_states_maxstep = 300

        self.run_calculator(calc, enforce_ss=self.parameters.fix_spin_contamination)

        return calc


class DFTPWWorkflow(Workflow):

    def _run(self):

        # Create the calculator
        calc = self.new_calculator('pw')

        # Update keywords
        calc.prefix = 'dft'
        calc.parameters.ndr = 50
        calc.parameters.ndw = 51
        calc.parameters.restart_mode = 'from_scratch'

        # Remove old directories
        if self.parameters.from_scratch:
            utils.system_call(f'rm -r {calc.parameters.outdir} 2>/dev/null', False)

        # Run the calculator
        self.run_calculator(calc)

        return


class PWBandStructureWorkflow(Workflow):

    def _run(self):

        # First, a scf calculation
        calc_scf = self.new_calculator('pw', nbnd=None)
        calc_scf.prefix = 'scf'
        self.run_calculator(calc_scf)

        # Second, a bands calculation
        calc_bands = self.new_calculator('pw', calculation='bands', kpts=self.kpath)
        calc_bands.prefix = 'bands'
        self.run_calculator(calc_bands)

        # Third, a PDOS calculation
        calc_dos = self.new_calculator('projwfc', filpdos=self.name, pseudopotentials=self.pseudopotentials,
                                       spin_polarised=self.parameters.spin_polarised,
                                       pseudo_dir=calc_scf.parameters.pseudo_dir)
        self.run_calculator(calc_dos)

        # Prepare the band structure for plotting
        bs = calc_bands.results['band structure']
        n_filled = pseudopotentials.nelec_from_pseudos(
            self.atoms, self.pseudopotentials, calc_scf.parameters.pseudo_dir) // 2
        vbe = bs._energies[:, :, :n_filled].max()
        bs._energies -= vbe

        # Prepare the DOS for plotting
        dos = calc_dos.results['dos']
        dos._energies -= vbe

        # Plot the band structure and DOS
        self.plot_bandstructure(bs, dos)<|MERGE_RESOLUTION|>--- conflicted
+++ resolved
@@ -6,11 +6,7 @@
 
 """
 
-<<<<<<< HEAD
-from koopmans import utils, pseudopotentials, mpl_config
-=======
 from koopmans import utils, pseudopotentials, io
->>>>>>> 5696d9b0
 from ._workflow import Workflow
 import matplotlib.pyplot as plt
 
