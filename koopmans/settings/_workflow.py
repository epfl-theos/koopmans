import os
from pathlib import Path
from typing import Any

from koopmans import pseudopotentials

from ._utils import Setting, SettingsDictWithChecks


class WorkflowSettingsDict(SettingsDictWithChecks):

    def __init__(self, **kwargs) -> None:
        settings = [
            Setting('task',
                    'Task to perform',
<<<<<<< HEAD
                    str, 'singlepoint', ('singlepoint', 'convergence', 'wannierise', 'environ_dscf', 'ui',
                                         'dft_bands', 'trajectory', 'convergence_ml')),
=======
                    str, 'singlepoint', ('singlepoint', 'convergence', 'wannierize', 'environ_dscf', 'ui',
                                         'dft_bands')),
>>>>>>> 64dcc8e2
            Setting('functional',
                    'orbital-density-dependent-functional/density-functional to use',
                    str, 'ki', ('ki', 'kipz', 'pkipz', 'dft', 'all')),
            Setting('base_functional',
                    'base functional to use',
                    str, 'pbe', ('lda', 'pbe', 'pbesol')),
            Setting('calculate_alpha',
                    'whether or not to calculate the screening parameters ab-initio',
                    bool, True, (True, False)),
            Setting('pseudo_library',
                    'the pseudopotential library to use (valid options depend on the value of base_functional)',
                    str, None, None),
            Setting('method',
                    'the method to calculate the screening parameters: either with ΔSCF or DFPT',
                    str, 'dscf', ('dscf', 'dfpt')),
            Setting('init_orbitals',
                    'which orbitals to use as an initial guess for the variational orbitals',
                    str, 'pz', ('pz', 'kohn-sham', 'mlwfs', 'projwfs')),
            Setting('init_empty_orbitals',
                    'which orbitals to use as an initial guess for the empty variational orbitals '
                    '(defaults to the same value as "init_orbitals")',
                    str, 'same', ('same', 'pz', 'kohn-sham', 'mlwfs', 'projwfs')),
            Setting('frozen_orbitals',
                    "if True, freeze the variational orbitals for the duration of the calculation once they've been "
                    "initialized",
                    bool, None, (True, False)),
            Setting('periodic',
                    'whether or not the system is periodic',
                    bool, None, (True, False)),
            Setting('calculate_bands',
                    'whether or not to calculate the band structure of the system (if relevant)',
                    bool, None, (True, False)),
            Setting('spin_polarized',
                    'if True, the system will be allowed to break spin symmetry i.e. n^{up}(r) != n^{down}(r)',
                    bool, False, (True, False)),
            Setting('fix_spin_contamination',
                    'if True, steps will be taken to try and avoid spin contamination. This is only sensible when '
                    'performing a non-spin-polarized calculation, and is turned on by default for such calculations',
                    bool, None, (True, False)),
            Setting('npool',
                    'Number of pools for parallelizing over kpoints (should be commensurate with the k-point grid)',
                    int, None, None),
            Setting('gb_correction',
                    'if True, apply the Gygi-Baldereschi scheme to deal with the q->0 divergence of the Coulomb '
                    'interation for periodic systems',
                    bool, None, (True, False)),
            Setting('mp_correction',
                    'if True, apply the Makov-Payne correction for charged periodic systems',
                    bool, None, (True, False)),
            Setting('mt_correction',
                    'if True, apply the Martyna-Tuckerman correction for charged aperiodic systems',
                    bool, None, (True, False)),
            Setting('eps_inf',
                    'dielectric constant of the system used by the Gygi-Baldereschi and Makov-Payne corrections',
                    float, None, None),
            Setting('n_max_sc_steps',
                    'maximum number of self-consistency steps for calculating alpha',
                    int, 1, None),
            Setting('alpha_conv_thr',
                    'convergence threshold for |Delta E_i - epsilon_i|; if below this '
                    'threshold, the corresponding alpha value is not updated',
                    (float, str), 1e-3, None),
            Setting('alpha_guess',
                    'starting guess for alpha (overridden if alpha_from_file is true)',
                    (float, list), 0.6, None),
            Setting('alpha_from_file',
                    'if True, uses the file_alpharef.txt from the base directory as a '
                    'starting guess',
                    bool, False, (True, False)),
            Setting('from_scratch',
                    'if True, will delete any preexisting workflow and start again; '
                    'if False, will resume a workflow from where it was last up to',
                    bool, True, (True, False)),
            Setting('keep_tmpdirs',
                    'If False, delete all of the temporary directories at the end of the calculation',
                    bool, True, (True, False)),
            Setting('orbital_groups',
                    'a list of integers the same length as the total number of bands, '
                    'denoting which bands to assign the same screening parameter to',
                    list, None, None),
            Setting('orbital_groups_self_hartree_tol',
                    'when calculating alpha parameters, the code will group orbitals '
                    'together only if their self-Hartree energy is within this '
                    'threshold',
                    float, None, None),
            Setting('convergence_observable',
                    'System observable of interest which we converge',
                    str, 'total energy', ('homo energy', 'lumo energy', 'total energy')),
            Setting('convergence_threshold',
                    'Convergence threshold for the system observable of interest',
                    (str, float), None, None),
            Setting('convergence_parameters',
                    'The observable of interest will be converged with respect to this/these '
                    'simulation parameter(s)',
                    (list, str), ['ecutwfc'], None),
            Setting('eps_cavity',
                    'a list of epsilon_infinity values for the cavity in dscf calculations',
                    list, [1, 2, 4, 6, 8, 10, 12, 14, 16, 18, 20], None),
            Setting('use_ml',
                    'wheather to use a Machine Learning model to predict the alpha-parameters or not',
                    bool, False, (True, False)),
        ]
        # Defer storing init_empty_orbitals...
        init_empty_orbitals = kwargs.pop('init_empty_orbitals', 'same')

        if 'settings' not in kwargs:
            kwargs['settings'] = settings
        else:
            kwargs['settings'] += settings

        super().__init__(physicals=['alpha_conv_thr', 'convergence_threshold'], **kwargs)

        # ... until we are sure that init_orbitals has been defined
        self.init_empty_orbitals = init_empty_orbitals

    @property
    def _other_valid_keywords(self):
        return []

    def __setitem__(self, key: str, value: Any):
        # Be forgiving to people who spell things properly
        if key == 'task' and value == 'wannierise':
            value = 'wannierize'

        # Make sure that orbital_groups is always stored as a list of lists
        if key == 'orbital_groups' and value is not None:
            if len(value) == 0 or not isinstance(value[0], list):
                value = [value]

        # Support init_empty_orbitals == same
        if key == 'init_empty_orbitals' and value == 'same':
            value = self.init_orbitals

        # Make sure that pseudo libraries shortcuts (e.g. "sg15") are converted to the explicit version
        # (e.g. "sg15_v1.2")
        if key == 'pseudo_library':
            full_path = pseudopotentials.pseudos_directory / value
            if full_path.is_symlink():
                value = Path(os.path.realpath(full_path)).name

        return super().__setitem__(key, value)<|MERGE_RESOLUTION|>--- conflicted
+++ resolved
@@ -13,13 +13,8 @@
         settings = [
             Setting('task',
                     'Task to perform',
-<<<<<<< HEAD
                     str, 'singlepoint', ('singlepoint', 'convergence', 'wannierise', 'environ_dscf', 'ui',
                                          'dft_bands', 'trajectory', 'convergence_ml')),
-=======
-                    str, 'singlepoint', ('singlepoint', 'convergence', 'wannierize', 'environ_dscf', 'ui',
-                                         'dft_bands')),
->>>>>>> 64dcc8e2
             Setting('functional',
                     'orbital-density-dependent-functional/density-functional to use',
                     str, 'ki', ('ki', 'kipz', 'pkipz', 'dft', 'all')),
