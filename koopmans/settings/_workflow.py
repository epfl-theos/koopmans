--- conflicted
+++ resolved
@@ -13,13 +13,8 @@
         settings = [
             Setting('task',
                     'Task to perform',
-<<<<<<< HEAD
-                    str, 'singlepoint', ('singlepoint', 'convergence', 'wannierise', 'environ_dscf', 'ui',
+                    str, 'singlepoint', ('singlepoint', 'convergence', 'wannierize', 'environ_dscf', 'ui',
                                          'dft_bands', 'eps_inf')),
-=======
-                    str, 'singlepoint', ('singlepoint', 'convergence', 'wannierize', 'environ_dscf', 'ui',
-                                         'dft_bands')),
->>>>>>> cf7fe6a6
             Setting('functional',
                     'orbital-density-dependent-functional/density-functional to use',
                     str, 'ki', ('ki', 'kipz', 'pkipz', 'dft', 'all')),
