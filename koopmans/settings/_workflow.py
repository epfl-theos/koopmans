import os
from pathlib import Path
from typing import Any
from koopmans import pseudopotentials
from ._utils import Setting, SettingsDictWithChecks


class WorkflowSettingsDict(SettingsDictWithChecks):

    def __init__(self, **kwargs) -> None:
        settings = [
            Setting('task',
                    'Task to perform',
                    str, 'singlepoint', ('singlepoint', 'convergence', 'wannierise', 'environ_dscf', 'ui',
                                         'dft_bands')),
            Setting('functional',
                    'orbital-density-dependent-functional/density-functional to use',
                    str, 'ki', ('ki', 'kipz', 'pkipz', 'dft', 'all')),
            Setting('base_functional',
                    'base functional to use',
                    str, 'pbe', ('lda', 'pbe', 'pbesol')),
            Setting('calculate_alpha',
                    'whether or not to calculate the screening parameters ab-initio',
                    bool, True, (True, False)),
            Setting('pseudo_library',
                    'the pseudopotential library to use (valid options depend on the value of base_functional)',
                    str, None, None),
            Setting('method',
                    'the method to calculate the screening parameters: either with ΔSCF or DFPT',
                    str, 'dscf', ('dscf', 'dfpt')),
            Setting('init_orbitals',
                    'which orbitals to use as an initial guess for the variational orbitals',
                    str, 'pz', ('pz', 'kohn-sham', 'mlwfs', 'projwfs')),
            Setting('init_empty_orbitals',
                    'which orbitals to use as an initial guess for the empty variational orbitals '
                    '(defaults to the same value as "init_orbitals")',
                    str, 'same', ('same', 'pz', 'kohn-sham', 'mlwfs', 'projwfs')),
            Setting('frozen_orbitals',
                    "if True, freeze the variational orbitals for the duration of the calculation once they've been "
                    "initialised",
                    bool, None, (True, False)),
            Setting('periodic',
                    'whether or not the system is periodic',
<<<<<<< HEAD
                    bool, None, (True, False)),
=======
                    bool, False, (True, False)),
            Setting('calculate_bands',
                    'whether or not to calculate the band structure of the system (if relevant)',
                    bool, True, (True, False)),
>>>>>>> 8ce01124
            Setting('spin_polarised',
                    'if True, the system will be allowed to break spin symmetry i.e. n^{up}(r) != n^{down}(r)',
                    bool, False, (True, False)),
            Setting('fix_spin_contamination',
                    'if True, steps will be taken to try and avoid spin contamination. This is only sensible when '
                    'performing a non-spin-polarised calculation, and is turned on by default for such calculations',
                    bool, None, (True, False)),
            Setting('npool',
                    'Number of pools for parallelising over kpoints (should be commensurate with the k-point grid)',
                    int, None, None),
            Setting('gb_correction',
                    'if True, apply the Gygi-Baldereschi scheme to deal with the q->0 divergence of the Coulomb '
                    'interation for periodic systems',
                    bool, None, (True, False)),
            Setting('mp_correction',
                    'if True, apply the Makov-Payne correction for charged periodic systems',
                    bool, False, (True, False)),
            Setting('mt_correction',
                    'if True, apply the Martyna-Tuckerman correction for charged aperiodic systems',
                    bool, None, (True, False)),
            Setting('eps_inf',
                    'dielectric constant of the system used by the Gygi-Baldereschi and Makov-Payne corrections',
                    float, None, None),
            Setting('n_max_sc_steps',
                    'maximum number of self-consistency steps for calculating alpha',
                    int, 1, None),
            Setting('alpha_conv_thr',
                    'convergence threshold for |Delta E_i - epsilon_i|; if below this '
                    'threshold, the corresponding alpha value is not updated',
                    (float, str), 1e-3, None),
            Setting('alpha_guess',
                    'starting guess for alpha (overridden if alpha_from_file is true)',
                    (float, list), 0.6, None),
            Setting('alpha_from_file',
                    'if True, uses the file_alpharef.txt from the base directory as a '
                    'starting guess',
                    bool, False, (True, False)),
            Setting('print_qc',
                    'if True, prints out strings for the purposes of quality control',
                    bool, False, (True, False)),
            Setting('from_scratch',
                    'if True, will delete any preexisting workflow and start again; '
                    'if False, will resume a workflow from where it was last up to',
                    bool, False, (True, False)),
            Setting('orbital_groups',
                    'a list of integers the same length as the total number of bands, '
                    'denoting which bands to assign the same screening parameter to',
                    list, None, None),
            Setting('orbital_groups_self_hartree_tol',
                    'when calculating alpha parameters, the code will group orbitals '
                    'together only if their self-Hartree energy is within this '
                    'threshold',
                    float, None, None),
            Setting('convergence_observable',
                    'System observable of interest which we converge',
                    str, 'total energy', ('homo energy', 'lumo energy', 'total energy')),
            Setting('convergence_threshold',
                    'Convergence threshold for the system observable of interest',
                    (str, float), None, None),
            Setting('convergence_parameters',
                    'The observable of interest will be converged with respect to this/these '
                    'simulation parameter(s)',
                    (list, str), ['ecutwfc'], None),
            Setting('eps_cavity',
                    'a list of epsilon_infinity values for the cavity in dscf calculations',
                    list, [1, 2, 4, 6, 8, 10, 12, 14, 16, 18, 20], None)]
        super().__init__(settings=settings, physicals=['alpha_conv_thr', 'convergence_threshold'], **kwargs)

    @property
    def _other_valid_keywords(self):
        return []

    def __setitem__(self, key: str, value: Any):
        # Be forgiving to Americans
        if key == 'task' and value == 'wannierize':
            value = 'wannierise'

        # Make sure that orbital_groups is always stored as a list of lists
        if key == 'orbital_groups' and value is not None:
            if len(value) == 0 or not isinstance(value[0], list):
                value = [value]

        # Make sure that pseudo libraries shortcuts (e.g. "sg15") are converted to the explicit version (e.g. "sg15_v1.2")
        if key == 'pseudo_library':
            full_path = pseudopotentials.pseudos_directory / value
            if full_path.is_symlink():
                value = Path(os.path.realpath(full_path)).name

        return super().__setitem__(key, value)<|MERGE_RESOLUTION|>--- conflicted
+++ resolved
@@ -41,14 +41,10 @@
                     bool, None, (True, False)),
             Setting('periodic',
                     'whether or not the system is periodic',
-<<<<<<< HEAD
                     bool, None, (True, False)),
-=======
-                    bool, False, (True, False)),
             Setting('calculate_bands',
                     'whether or not to calculate the band structure of the system (if relevant)',
                     bool, True, (True, False)),
->>>>>>> 8ce01124
             Setting('spin_polarised',
                     'if True, the system will be allowed to break spin symmetry i.e. n^{up}(r) != n^{down}(r)',
                     bool, False, (True, False)),
