'''

Module koopmans for dealing with settings

Written by Edward Linscott May 2020

'''

import os
import numpy as np
from pathlib import Path
from collections import UserDict
from typing import Union, Type, Tuple, NamedTuple, Dict, Any, Optional, List
from koopmans.utils import units


def parse_physical(value):
    '''
    Takes in a value that potentially has a unit following a float,
    converts the value to ASE's default units (Ang, eV), and returns
    that value
    '''

    if isinstance(value, float):
        return value
    elif isinstance(value, int):
        return float(value)
    elif isinstance(value, str):
        splitline = value.strip().split()
        if len(splitline) == 1:
            return float(splitline[0])
        elif len(splitline) == 2:
            [value, val_units] = splitline
            value = float(value)
            matching_units = [
                u for u in units if u.lower() == val_units.lower()]
            if len(matching_units) == 1:
                return value * units[matching_units[0]]
            elif len(matching_units) > 1:
                raise ValueError(
                    f'Multiple matches for {val_units} found; this should not happen')
            else:
                raise NotImplementedError(
                    f'{val_units} not implemented in koopmans.utils.parse_physical')


class Setting(NamedTuple):
    name: str
    description: str
    kind: Union[Type, Tuple[Type, ...]]
    default: Union[str, bool, float, list, None]
    options: Union[tuple, None]


class SettingsDict(UserDict):
    '''
    A dictionary-like class that has a few extra checks that are performed when setting values (e.g. when setting
    variables identified as paths it will convert them to absolute paths) as well as a few extra useful attributes

    Modelled off ase.calculators.Parameters which allows us to refer to "self.key", which returns "self['key']"

    Arguments:
    valid -- list of valid settings
    defaults -- dict of defaults for each setting
    are_paths -- list of settings that correspond to paths
    to_not_parse -- list of settings that should not be parsed algebraically
    directory -- the directory in which the calculation is being run (used to enforce all path settings to be absolute
                 paths)
    physicals -- list of keywords that have accompanying units from input

    By altering SettingsDict.use_relative_paths = True/False you can change if settings that are paths are returned as
    absolute or relative paths (absolute paths are returned by default)
    '''

    # Need to provide these here to allow copy.deepcopy to perform the checks in __getattr__
    valid: List[str] = []
    data: Dict[str, Any] = {}
    are_paths: List[str] = []
    to_not_parse: List[str] = []
    physicals: List[str] = []

    def __init__(self, valid: List[str], defaults: Dict[str, Any] = {}, are_paths: List[str] = [],
                 to_not_parse: List[str] = [], directory='', physicals: List[str] = [], **kwargs):
        super().__init__()
        self.valid = valid + self._other_valid_keywords
        self.are_paths = are_paths
        self.defaults = {k: v for k, v in defaults.items() if k not in self.are_paths}
        self.defaults.update(**{k: Path(v) for k, v in defaults.items() if k in self.are_paths})
        self.to_not_parse = to_not_parse
        self.directory = directory
        self.physicals = physicals
        self.update(**defaults)
        self.update(**kwargs)
        self.use_relative_paths = False

    def __getattr__(self, name):
        if name != 'valid' and self.is_valid(name):
            return self.data.get(name, None)
        else:
            try:
                super().__getattr__(name)
            except AttributeError:
                raise AttributeError(name)

    def __setattr__(self, name, value):
        if self.is_valid(name):
            self.__setitem__(name, value)
        else:
            super().__setattr__(name, value)

    def __getitem__(self, key: str):
        if key not in self.data:
            if key in self.defaults:
                self.data[key] = self.defaults[key]
            else:
                raise KeyError(key)
        if key in self.are_paths and self.use_relative_paths:
            return Path(os.path.relpath(self.data[key], self.directory))
        else:
            return self.data[key]

    def __setitem__(self, key: str, value: Any):
        # If we set something to "None", simply remove it from the dictionary
        if value is None:
            self.pop(key, None)
            return

        # Insisting that all values corresponding to paths are absolute and are Path objects
        if key in self.are_paths:
            if isinstance(value, str):
                value = Path(value)
            elif not isinstance(value, Path):
                raise ValueError(f'{key} must be either a string or a Path')
            if not value.is_absolute():
                value = (self.directory / value).resolve()

        # Parse any units provided
        if key in self.physicals:
            value = parse_physical(value)

        # Perform additional checks that the key and corresponding value is valid
        self._check_before_setitem(key, value)

        # Set the item
        super().__setitem__(key, value)

    def is_valid(self, name):
        # Check if a keyword is valid. This is a separate subroutine to allow child classes to overwrite it
        # e.g. QE calculators want to be able to set keywords such as Hubbard(i) where i is an arbitrary integer
        return name in self.valid

    def update(self, *args: Any, **kwargs: Any) -> None:
        if args:
            if len(args) > 1:
                raise TypeError(f"update expected at most 1 arguments, got {len(args)}")
            other = dict(args[0])
            for key in other:
                self.__setitem__(key, other[key])
        for key in kwargs:
            self.__setitem__(key, kwargs[key])

    def setdefault(self, key: str, value: Optional[Any] = None):
        if key not in self:
            self.data[key] = value
        return self.data[key]

    def _check_before_setitem(self, key, value):
        if not self.is_valid(key):
            raise KeyError(f'{key} is not a valid setting')
        return

    def parse_algebraic_setting(self, expr, **kwargs):
        # Checks if expr is defined algebraically, and evaluates them
        if not isinstance(expr, str):
            return expr
        if all([c.isalpha() or c in ['_', '"', "'"] for c in expr]):
            return expr.strip('"').strip("'")
        expr = expr.replace('/', ' / ').replace('*', ' * ').split()

        for i, term in enumerate(expr):
            if term in ['*', '/']:
                continue
            elif all([c.isalpha() for c in term]):
                if term in kwargs:
                    expr[i] = kwargs[term]
                elif getattr(self, term, None) is None:
                    raise ValueError('Failed to parse ' + ''.join(map(str, expr)))
                else:
                    expr[i] = getattr(self, term)
            elif len(expr) == 1 and any([c.isalpha() for c in term]):
                return term.strip('"').strip("'")
            else:
                expr[i] = float(term)

        value = float(expr[0])
        for op, term in zip(expr[1::2], expr[2::2]):
            if op == '*':
                value *= float(term)
            elif op == '/':
                value /= float(term)
            else:
                raise ValueError('Failed to parse ' + ''.join([str(e) for e in expr]))

        return value

    def parse_algebraic_settings(self, **kwargs):
        # Checks self.parameters for keywords defined algebraically, and evaluates them.
        # kwargs can be used to provide values for keywords such as 'nelec', which the
        # SettingsDict may not have access to but is a useful keyword for scaling extensive
        # parameters
        for key in self.data.keys():
            if key in self.to_not_parse:
                continue
            self.data[key] = self.parse_algebraic_setting(self.data[key], **kwargs)

    @property
    def _other_valid_keywords(self):
        return ['pseudopotentials', 'gamma_only', 'kpts', 'koffset']

    def todict(self):
        # Construct a minimal representation of this dictionary. Most of the requisite information
        # (defaults, valid, are_paths, etc) is contained in the class itself so we needn't store this
        dct = {}
        for k, v in self.data.items():
            if k in self.defaults:
                if isinstance(v, np.ndarray) and np.all(v == self.defaults[k]):
                    continue
                elif v == self.defaults[k]:
                    continue
            dct[k] = v

        # Make sure if a default is missing entirely (which means it must have been manually wiped) we store this as
        # key: None
        for k in self.defaults:
            if k not in self.data:
                dct[k] = None

        # Adding information required by the json decoder
        dct['__koopmans_name__'] = self.__class__.__name__
        dct['__koopmans_module__'] = self.__class__.__module__

        return dct

    @classmethod
    def fromdict(cls, dct):
        return cls(**dct)


class SettingsDictWithChecks(SettingsDict):
    def __init__(self, settings: List[Setting], **kwargs):
        self.settings = settings
        super().__init__(valid=[s.name for s in settings],
                         defaults={s.name: s.default for s in settings if s.default is not None},
                         are_paths=[s.name for s in settings if s.kind == Path], **kwargs)

    def _check_before_setitem(self, key, value):
        super()._check_before_setitem(key, value)

        # Always accept pseudopotentials and k-point data
        if key in self._other_valid_keywords:
            return

        # Fetch the record of the setting in question
        [setting] = [s for s in self.settings if s.name == key]

        # Check the value is the valid type
        if isinstance(setting.kind, tuple):
            if not any([isinstance(value, k) for k in setting.kind]):
                raise ValueError(f'{setting.name} must be a ' + '/'.join([str(k) for k in setting.kind]))
        else:
            if not isinstance(value, setting.kind):
                raise ValueError(f'{setting.name} must be a {setting.kind}')

        # Check the value is among the valid options
        if setting.options is not None and value not in setting.options:
            raise ValueError(f'{setting.name} may only be set to ' + '/'.join([str(o) for o in setting.options]))


kc_wann_defaults = {'outdir': 'TMP',
                    'kcw_iverbosity': 1,
                    'kcw_at_ks': False,
                    'homo_only': False,
                    'read_unitary_matrix': True,
<<<<<<< HEAD
                    'lrpa': False,
                    'check_ks': True,
                    'have_empty': True,
                    'has_disentangle': True}
=======
                    'check_ks': True}
>>>>>>> 638aa6a0
<|MERGE_RESOLUTION|>--- conflicted
+++ resolved
@@ -281,11 +281,7 @@
                     'kcw_at_ks': False,
                     'homo_only': False,
                     'read_unitary_matrix': True,
-<<<<<<< HEAD
                     'lrpa': False,
                     'check_ks': True,
                     'have_empty': True,
-                    'has_disentangle': True}
-=======
-                    'check_ks': True}
->>>>>>> 638aa6a0
+                    'has_disentangle': True}