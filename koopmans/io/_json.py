--- conflicted
+++ resolved
@@ -9,22 +9,8 @@
 import json as json_ext
 from typing import TextIO, Dict, Any, Type
 from pathlib import Path
-<<<<<<< HEAD
-from ase.atoms import Atoms
-from ase.io.espresso.utils import ibrav_to_cell
-from ase.calculators.espresso import Espresso_kcp
-from ase.io.espresso.koopmans_cp import KEYS as kcp_keys, construct_namelist
-from koopmans import utils, bands, projections
-from koopmans.pseudopotentials import set_up_pseudos, nelec_from_pseudos
-from koopmans.settings import KoopmansCPSettingsDict, KoopmansHamSettingsDict, KoopmansScreenSettingsDict, \
-    PWSettingsDict, PW2WannierSettingsDict, UnfoldAndInterpolateSettingsDict, Wann2KCSettingsDict, \
-    Wannier90SettingsDict, WorkflowSettingsDict, ProjwfcSettingsDict
-from koopmans.utils import read_atomic_species, read_atomic_positions, read_cell_parameters, read_kpoints_block, \
-    construct_cell_parameters_block
-=======
 from koopmans import utils
 from koopmans.settings import WorkflowSettingsDict
->>>>>>> b9f74fda
 from koopmans import workflows
 
 
@@ -50,75 +36,6 @@
     # Override all keywords provided explicitly
     update_nested_dict(bigdct, override)
 
-<<<<<<< HEAD
-    # Deal with the nested w90 subdictionaries
-    if 'w90' in bigdct:
-        for filling in ['occ', 'emp']:
-            for spin in ['up', 'down']:
-                # Add any keywords in the filling:spin subsubdictionary
-                subsubdct = bigdct['w90'].get(filling, {}).get(spin, {})
-                bigdct[f'w90_{filling}_{spin}'] = subsubdct
-                # Add any keywords in the filling subdictionary
-                subdct = {k: v for k, v in bigdct['w90'].get(filling, {}).items() if k not in ['up', 'down']}
-                bigdct[f'w90_{filling}_{spin}'].update(subdct)
-                # Add any keywords in the main dictionary
-                dct = {k: v for k, v in bigdct['w90'].items() if k not in ['occ', 'emp']}
-                bigdct[f'w90_{filling}_{spin}'].update(dct)
-            # Also create a spin-independent set of parameters
-            bigdct[f'w90_{filling}'] = {}
-            bigdct[f'w90_{filling}'].update(subdct)
-            bigdct[f'w90_{filling}'].update(dct)
-        # Finally, remove the nested w90 entry
-        del bigdct['w90']
-
-    # Deal with UI subdicts
-    if 'ui' in bigdct:
-        subdcts = {}
-        keys = ['occ', 'emp']
-        for key in keys:
-            # First, we must remove the occ and emp subdicts from the UI dict
-            if key in bigdct['ui']:
-                subdcts[key] = bigdct['ui'].pop(key)
-
-        # Now, we add the ui_occ and ui_emp calculators to master_calc_params
-        for key in keys:
-            if key in subdcts:
-                # Add the corresponding subdict to the rest of the UI block
-                bigdct[f'ui_{key}'] = dict(bigdct['ui'], **subdcts[key])
-            else:
-                # Duplicate the UI block
-                bigdct[f'ui_{key}'] = bigdct['ui']
-
-    # Deal with kc_wann subdicts
-    kc_wann_blocks = bigdct.pop('kc_wann', {'kc_ham': {}, 'kc_screen': {}, 'wann2kc': {}})
-    bigdct.update(**kc_wann_blocks)
-
-    # Define which function to use to read each block
-    settings_classes = {'kcp': KoopmansCPSettingsDict,
-                        'kc_ham': KoopmansHamSettingsDict,
-                        'kc_screen': KoopmansScreenSettingsDict,
-                        'wann2kc': Wann2KCSettingsDict,
-                        'pw': PWSettingsDict,
-                        'projwfc': ProjwfcSettingsDict,
-                        'pw2wannier': PW2WannierSettingsDict,
-                        'ui': UnfoldAndInterpolateSettingsDict,
-                        'ui_occ': UnfoldAndInterpolateSettingsDict,
-                        'ui_emp': UnfoldAndInterpolateSettingsDict,
-                        'w90_occ': Wannier90SettingsDict,
-                        'w90_emp': Wannier90SettingsDict,
-                        'w90_occ_up': Wannier90SettingsDict,
-                        'w90_emp_up': Wannier90SettingsDict,
-                        'w90_occ_down': Wannier90SettingsDict,
-                        'w90_emp_down': Wannier90SettingsDict}
-
-    # Check for unexpected blocks
-    for block in bigdct:
-        if block not in list(settings_classes.keys()) + ['workflow', 'setup']:
-            raise ValueError(f'Unrecognised block "{block}" in json input file; '
-                             'valid options are workflow/' + '/'.join(settings_classes.keys()))
-
-=======
->>>>>>> b9f74fda
     # Loading workflow settings
     parameters = WorkflowSettingsDict(**utils.parse_dict(bigdct.get('workflow', {})))
 
