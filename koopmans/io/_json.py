--- conflicted
+++ resolved
@@ -43,19 +43,15 @@
     elif parameters.task == 'ui':
         workflow_cls = workflows.SingleUnfoldAndInterpolateWorkflow
     elif parameters.task == 'dft_bands':
-<<<<<<< HEAD
-        workflow_cls = workflows.PWBandStructureWorkflow
+        workflow_cls = workflows.DFTBandsWorkflow
+    elif parameters.task == 'dft_eps':
+        workflow_cls = workflows.DFTPhWorkflow
     elif parameters.task == 'trajectory':
         workflow_cls = workflows.TrajectoryWorkflow
     elif parameters.task == 'convergence_ml':
         workflow_cls = workflows.ConvergenceMLWorkflow
-=======
-        workflow_cls = workflows.DFTBandsWorkflow
-    elif parameters.task == 'dft_eps':
-        workflow_cls = workflows.DFTPhWorkflow
->>>>>>> 03ee14f1
     else:
-        raise ValueError('Invalid task name "{task_name}"')
+        raise ValueError(f'Invalid task name "{parameters.task}"')
 
     return workflow_cls.fromjson(fd.name, override)
 
