--- conflicted
+++ resolved
@@ -16,119 +16,6 @@
 from koopmans import workflows
 
 
-<<<<<<< HEAD
-def read_setup_dict(dct, task):
-    '''
-
-    Reads the "setup" block. This block uses the same syntax as kcp
-
-    '''
-
-    calc = Espresso_kcp(atoms=Atoms())
-
-    compulsory_block_readers = {'atomic_positions': read_atomic_positions}
-
-    for block, subdct in dct.items():
-        if block in compulsory_block_readers or block in ['cell_parameters', 'k_points']:
-            # We will read these afterwards
-            continue
-        elif block in kcp_keys:
-            for key, value in subdct.items():
-                if value == "":
-                    continue
-
-                # Force pseudo_dir to be an absolute path
-                if key == 'pseudo_dir' and value[0] != '/':
-                    value = os.path.abspath(value) + '/'
-
-                try:
-                    value = json_ext.loads(value)
-                except (TypeError, json_ext.decoder.JSONDecodeError) as e:
-                    pass
-                calc.parameters[key] = value
-        else:
-            raise ValueError(f'Unrecognised block "setup:{block}" in the input file')
-
-    # Calculating the simulation cell
-    cell = None
-    if 'cell_parameters' in dct:
-        subdct = dct['cell_parameters']
-        cell = read_cell_parameters(calc, subdct)
-
-    # Generating cell if it is missing
-    if cell is None:
-        _, cell = ibrav_to_cell(calc.parameters)
-
-    # Attaching the cell to the calculator
-    calc.atoms = Atoms(cell=cell)
-
-    # Calculating kpoints
-    if 'k_points' in dct:
-        read_kpoints_block(calc, dct['k_points'])
-
-    if task != 'ui':
-        def read_compulsory_block(block_name, extract_function):
-            if block_name in dct:
-                subdct = dct[block_name]
-                extract_function(calc, subdct)
-                del dct[block_name]
-            else:
-                raise ValueError(f'{block_name} not found in "setup" block')
-
-        for block_name, extract_function in compulsory_block_readers.items():
-            read_compulsory_block(block_name, extract_function)
-
-        set_up_pseudos(calc)
-
-        # If they are missing, fill the nelec/nelup/neldw field using information contained
-        # in the pseudopotential files
-        if 'nelec' not in calc.parameters:
-            nelec = nelec_from_pseudos(calc.atoms, calc.parameters.pseudopotentials, calc.parameters.pseudo_dir)
-            calc.parameters.nelec = nelec
-        else:
-            nelec = calc.parameters.nelec
-
-        if calc.parameters.get('nspin', 2) == 2:
-            if 'tot_charge' in calc.parameters:
-                tot_charge = calc.parameters.tot_charge
-                calc.parameters.nelec -= tot_charge
-                nelec -= tot_charge
-            if 'tot_magnetization' in calc.parameters:
-                tot_mag = calc.parameters.tot_magnetization
-            else:
-                tot_mag = nelec % 2
-                calc.parameters.tot_magnetization = tot_mag
-            if 'nelup' not in calc.parameters:
-                calc.parameters.nelup = int(nelec / 2 + tot_mag / 2)
-            if 'neldw' not in calc.parameters:
-                calc.parameters.neldw = int(nelec / 2 - tot_mag / 2)
-            if tot_mag != 0:
-                if 'starting_magnetization(1)' not in calc.parameters:
-                    calc.atoms.set_initial_magnetic_moments([tot_mag / len(calc.atoms) for _ in calc.atoms])
-
-        # Work out the number of filled and empty bands
-        n_filled = nelec // 2 + nelec % 2
-        n_empty = calc.parameters.get('empty_states_nbnd', 0)
-    else:
-        # these parameters require a definition but they are not necessary for a UI workflow
-        calc.parameters.nelec = 0
-        n_filled = 0
-        n_empty = 0
-
-    # Separamting the output into atoms, parameters, and psp+kpoint information
-    atoms = calc.atoms
-    atoms.calc = None
-    parameters = calc.parameters
-    psps_and_kpts = {}
-    for key in ['pseudopotentials', 'gamma_only', 'kgrid', 'koffset', 'kpath']:
-        if key in parameters:
-            psps_and_kpts[key] = parameters.pop(key)
-
-    return atoms, parameters, psps_and_kpts, n_filled, n_empty
-
-
-=======
->>>>>>> 7f5f2c0c
 def update_nested_dict(dct_to_update, second_dct):
     for k, v in second_dct.items():
         if k in dct_to_update and isinstance(v, dict):
@@ -154,90 +41,7 @@
     # Loading workflow settings
     parameters = WorkflowSettingsDict(**utils.parse_dict(bigdct.get('workflow', {})))
 
-<<<<<<< HEAD
-    # Load default values
-    if 'setup' in bigdct:
-        atoms, setup_parameters, workflow_kwargs, n_filled, n_empty = read_setup_dict(bigdct['setup'], parameters.task)
-        del bigdct['setup']
-    elif parameters.task != 'ui':
-        raise ValueError('You must provide a "setup" block in the input file, specifying atomic positions etc.')
-    else:
-        # Create dummy objects
-        atoms = Atoms()
-        setup_parameters = {}
-        workflow_kwargs = {}
-        n_filled = 0
-        n_empty = 0
-
-    # Loading calculator-specific settings
-    master_calc_params = {}
-    w90_block_projs: List = []
-    w90_block_filling: List[bool] = []
-    w90_block_spins: List[Union[str, None]] = []
-
-    # Generate a master SettingsDict for every single kind of calculator, regardless of whether or not there was a
-    # corresponding block in the json file
-    for block, settings_class in settings_classes.items():
-        # Read the block and add the resulting calculator to the calcs_dct
-        dct = bigdct.get(block, {})
-        # Populating missing settings based on nelec, n_filled, n_empty etc
-        if block == 'kcp':
-            if 'nelec' not in dct.get('system', {}):
-                dct['nelec'] = setup_parameters['nelec']
-        elif block == 'pw':
-            if 'nbnd' not in dct.get('system', {}):
-                dct['nbnd'] = n_filled + n_empty
-        elif block.startswith('ui'):
-            # Dealing with redundancies in UI keywords
-            if 'sc_dim' in dct and 'kpts' in workflow_kwargs:
-                # In this case, the sc_dim keyword is redundant
-                if workflow_kwargs['kpts'] != dct['sc_dim']:
-                    raise ValueError('sc_dim in the UI block should match the kpoints provided in the setup block')
-                dct.pop('sc_dim')
-            if 'kpath' in dct and 'kpath' in workflow_kwargs:
-                if workflow_kwargs['kpath'] != dct['kpath']:
-                    raise ValueError('kpath in the UI block should match that provided in the setup block')
-                dct.pop('kpath')
-        elif block.startswith('w90'):
-            # If we are spin-polarised, don't store the spin-independent w90 block
-            # Likewise, if we are not spin-polarised, don't store the spin-dependent w90 blocks
-            if parameters.spin_polarised is not ('up' in block or 'down' in block):
-                continue
-            if 'projections' in dct and 'projections_blocks' in dct:
-                raise ValueError('"projections" and "projections_block" are mutually exclusive')
-            elif 'projections_blocks' in dct:
-                projs = dct.pop('projections_blocks')
-            else:
-                projs = [dct.pop('projections', [])]
-            w90_block_projs += projs
-            w90_block_filling += ['occ' in block for _ in range(len(projs))]
-            if 'up' in block:
-                w90_block_spins += ['up' for _ in range(len(projs))]
-            elif 'down' in block:
-                w90_block_spins += ['down' for _ in range(len(projs))]
-            else:
-                w90_block_spins += [None for _ in range(len(projs))]
-            for kw in ['exclude_bands', 'num_wann', 'num_bands', 'projections']:
-                if kw in dct:
-                    utils.warn(f'{kw} will be overwritten by the workflow; it is best to leave this keyword out of the '
-                               'JSON input file and to then double-check this keyword in the various .win files '
-                               'generated by the workflow.')
-
-        master_calc_params[block] = settings_class(**dct)
-        master_calc_params[block].update(
-            **{k: v for k, v in setup_parameters.items() if k in master_calc_params[block].valid})
-        master_calc_params[block].parse_algebraic_settings(nelec=setup_parameters['nelec'])
-
-    # Adding the projections to the workflow kwargs (this is unusual in that this is an attribute of the workflow object
-    # but it is provided in the w90 subdictionary)
-    workflow_kwargs['projections'] = projections.ProjectionBlocks.fromprojections(
-        w90_block_projs, w90_block_filling, w90_block_spins, atoms)
-
-    name = fd.name.replace('.json', '')
-    workflow: workflows.Workflow
-=======
     workflow_cls: Type[workflows.Workflow]
->>>>>>> 7f5f2c0c
     if parameters.task == 'singlepoint':
         workflow_cls = workflows.SinglepointWorkflow
     elif parameters.task == 'convergence':
