from glob import glob
from pathlib import Path
from typing import List, Type, Union

from koopmans.calculators import (Calc, CalcType, KoopmansCPCalculator,
                                  KoopmansHamCalculator,
<<<<<<< HEAD
                                  KoopmansScreenCalculator,
=======
                                  KoopmansScreenCalculator, PhCalculator,
>>>>>>> 03ee14f1
                                  PW2WannierCalculator, PWCalculator,
                                  UnfoldAndInterpolateCalculator,
                                  Wann2KCCalculator, Wann2KCPCalculator,
                                  Wannier90Calculator)


def read_calculator(filenames: Union[Path, List[Path]]) -> Calc:

    # Interpreting the filenames argument
    if not isinstance(filenames, list):
        filenames = [filenames]
    valid_extensions = ['.cpi', '.cpo', '.pwi', '.pwo', '.win', '.wout', '.p2wi', '.p2wo',
                        '.wki', '.wko', '.uii', '.uio', '.w2ki', '.w2ko', '.ksi', '.kso',
                        '.khi', '.kho', '.phi', '.pho']
    if not all([f.is_file() for f in filenames]):
        filenames = [Path(f) for prefix in filenames for f in glob(f'{prefix}.*') if Path(f).suffix in valid_extensions]
    extensions = set([f.suffix for f in filenames])

    calc_class: CalcType

    if extensions.issubset(set(['.cpi', '.cpo'])):
        calc_class = KoopmansCPCalculator
    elif extensions.issubset(set(['.pwi', '.pwo'])):
        calc_class = PWCalculator
    elif extensions.issubset(set(['.phi', '.pho'])):
        calc_class = PhCalculator
    elif extensions.issubset(set(['.win', '.wout'])):
        calc_class = Wannier90Calculator
    elif extensions.issubset(set(['.p2wi', '.p2wo'])):
        calc_class = PW2WannierCalculator
    elif extensions.issubset(set(['.wki', '.wko'])):
        calc_class = Wann2KCPCalculator
    elif extensions.issubset(set(['.uii', '.uio'])):
        calc_class = UnfoldAndInterpolateCalculator
    elif extensions.issubset(set(['.w2ki', '.w2ko'])):
        calc_class = Wann2KCCalculator
    elif extensions.issubset(set(['.ksi', '.kso'])):
        calc_class = KoopmansScreenCalculator
    elif extensions.issubset(set(['.khi', '.kho'])):
        calc_class = KoopmansHamCalculator
    else:
        raise ValueError('Could not identify the extensions of ' + '/'.join([str(f) for f in filenames]))

    calc = calc_class.fromfile(filenames)

    return calc<|MERGE_RESOLUTION|>--- conflicted
+++ resolved
@@ -4,11 +4,7 @@
 
 from koopmans.calculators import (Calc, CalcType, KoopmansCPCalculator,
                                   KoopmansHamCalculator,
-<<<<<<< HEAD
-                                  KoopmansScreenCalculator,
-=======
                                   KoopmansScreenCalculator, PhCalculator,
->>>>>>> 03ee14f1
                                   PW2WannierCalculator, PWCalculator,
                                   UnfoldAndInterpolateCalculator,
                                   Wann2KCCalculator, Wann2KCPCalculator,
