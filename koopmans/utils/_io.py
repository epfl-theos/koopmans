--- conflicted
+++ resolved
@@ -50,7 +50,6 @@
     return {'vectors': [list(row) for row in atoms.cell[:]], 'units': 'angstrom'}
 
 
-<<<<<<< HEAD
 def construct_atomic_positions_block(atoms: Atoms, crystal: bool = True) -> dict:
     if len(set(atoms.get_tags())) > 1:
         labels = [s + str(t) if t > 0 else s for s, t in zip(atoms.symbols, atoms.get_tags())]
@@ -65,17 +64,6 @@
             [label] + [str(x) for x in pos] for label, pos in zip(labels, atoms.get_scaled_positions())],
             'units': 'crystal'}
     return dct
-=======
-def construct_atomic_positions_block(atoms: Atoms) -> Dict[str, Any]:
-    labels: List[str] = atoms.get_chemical_symbols()
-    positions: List[List[float]] = atoms.get_scaled_positions()
-    block: List[List[Union[str, float]]] = []
-    for label, pos in zip(labels, positions):
-        line: List[Union[str, float]] = [label]
-        line += [x for x in pos]
-        block.append(line)
-    return {'positions': block, 'units': 'crystal'}
->>>>>>> 64dcc8e2
 
 
 def construct_atomic_species_block(atoms: Atoms) -> Dict[str, Any]:
