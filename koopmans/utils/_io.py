"""

Generic I/O functions that koopmans.calculators and koopmans.workflows can import non-cyclically

Written by Edward Linscott Jan 2020
Moved into utils Sep 2021

"""

import json
<<<<<<< HEAD
import sys
from datetime import datetime
from pathlib import Path
from typing import IO, Any, AnyStr, Dict, List, Tuple, Union
=======
from datetime import datetime
from pathlib import Path
from typing import IO, Any, Dict, List, Tuple, Union
>>>>>>> 03ee14f1

import numpy as np
import numpy.typing as npt

from ase.atoms import Atoms
from ase.io.espresso import label_to_symbol, label_to_tag
from ase.units import Bohr
from koopmans.cell import (cell_follows_qe_conventions, cell_to_parameters,
                           parameters_to_cell)


def parse_dict(dct: Dict[str, Any]) -> Dict[str, Any]:
    '''

    Reads in a dict, formatting the values appropriately if they are not already

    '''
    settings: Dict[str, Any] = {}
    for k, v in dct.items():
        # Deal with bools separately since JSON strictly only will interpret
        # 'false' as False, while 'False' will be left as a string and
        # any statement to the effect of 'if param' will evaluate to True if
        # param = 'False'
        if isinstance(v, str) and v.lower() in ['f', 'false']:
            settings[k] = False
        elif isinstance(v, str) and v.lower() in ['t', 'true']:
            settings[k] = True
        else:
            try:
                settings[k] = json.loads(v)
            except (TypeError, json.decoder.JSONDecodeError) as e:
                settings[k] = v
    return settings


def construct_cell_parameters_block(atoms: Atoms) -> Dict[str, Any]:
    params: Dict[str, Any]
    if cell_follows_qe_conventions(atoms.cell):
        params = cell_to_parameters(atoms.cell)
    else:
        params = {'vectors': [list(row) for row in atoms.cell[:]], 'units': 'angstrom'}
    params['periodic'] = all(atoms.pbc)
    return params


def construct_atomic_positions_block(atoms: Atoms, crystal: bool = True) -> dict:
    if len(set(atoms.get_tags())) > 1:
        labels = [s + str(t) if t > 0 else s for s, t in zip(atoms.symbols, atoms.get_tags())]
    else:
        labels = atoms.symbols
    if not crystal:
        dct = {'positions': [
            [label] + [str(x) for x in pos] for label, pos in zip(labels, atoms.get_positions())],
            'units': 'angstrom'}
    else:
        dct = {'positions': [
            [label] + [str(x) for x in pos] for label, pos in zip(labels, atoms.get_scaled_positions())],
            'units': 'crystal'}
    return dct


def construct_atomic_species_block(atoms: Atoms) -> Dict[str, Any]:
    labels: List[str] = atoms.get_chemical_symbols()
    masses: List[float] = atoms.get_masses()
    pseudopotentials = ['Si_ONCV_PBE-1.2.upf', 'Si_ONCV_PBE-1.2.upf']
    species: List[List[Union[str, float]]] = []
    for label, m, pp in zip(labels, masses, pseudopotentials):
        line: List[Union[str, float]] = [label]
        line.append(m)
        line.append(pp)
        species.append(line)

    return {'species': species}


def write_alpha_file(directory: Path, alphas: List[float], filling: List[bool]):
    a_filled = [a for a, f in zip(alphas, filling) if f]
    a_empty = [a for a, f in zip(alphas, filling) if not f]
    for alphas, suffix in zip([a_filled, a_empty], ['', '_empty']):
        with open(directory / f'file_alpharef{suffix}.txt', 'w') as fd:
            fd.write('{}\n'.format(len(alphas)))
            fd.writelines(['{} {} 1.0\n'.format(i + 1, a)
                           for i, a in enumerate(alphas)])


def read_alpha_file(directory: Path) -> List[float]:
    alphas: List[float] = []
    for suffix in ['', '_empty']:
        fname = directory / f'file_alpharef{suffix}.txt'
        if not fname.is_file():
            break
        with open(fname, 'r') as fd:
            flines = fd.readlines()
            n_orbs = int(flines[0])
            alphas += [float(line.split()[1]) for line in flines[1:n_orbs + 1]]
    return alphas


def read_atomic_positions(atoms: Atoms, dct: Dict[str, Any]):

    pos_array = np.array(dct['positions'])
    symbols: List[str] = [label_to_symbol(p) for p in pos_array[:, 0]]
    tags = [label_to_tag(p) for p in pos_array[:, 0]]
    positions = np.array(pos_array[:, 1:], dtype=float)

    scale_positions = False
    units = dct.get('units', 'angstrom').lower()
    if units == 'angstrom':
        pass
    elif units == 'bohr':
        positions /= Bohr
    elif units == 'alat':
        celldms = cell_to_parameters(atoms.cell).get('celldms')
        assert isinstance(celldms, dict)
        positions *= celldms[1] / Bohr
    elif units == 'crystal':
        scale_positions = True
    else:
        raise NotImplementedError(
            f'atomic_positions units = {units} is not yet implemented')

    if not atoms.cell:
        raise ValueError('io.read_atomic_positions() must be called after io.read_cell_parameters()')

    assert len(atoms) == 0, 'Atoms should be length zero at this stage'
    if scale_positions:
        atoms += Atoms(symbols, scaled_positions=positions, cell=atoms.cell)
    else:
        atoms += Atoms(symbols, positions=positions, cell=atoms.cell)
    atoms.set_tags(tags)


def read_cell_parameters(atoms: Atoms, dct: Dict[str, Any]):
    cell = dct.pop('vectors', None)
    units = dct.pop('units', '')
    atoms.pbc = dct.pop('periodic', True)
    if cell is None:
        if 'ibrav' not in dct:
            raise KeyError('Cell has not been defined. Please specify either "ibrav" and related "celldm"s) '
                           ' or a "cell_parameters" block in "setup"')
        celldms = {int(k): v for k, v in dct.pop('celldms', {}).items()}
        cell = parameters_to_cell(celldms=celldms, **dct)
    elif units.lower() == 'angstrom':
        pass
    elif units.lower() == 'bohr':
        cell = np.array(cell) / Bohr
    elif units.lower() == 'alat':
        alat = dct.get('celldms', {}).get(1, None)
        if alat is None:
            raise ValueError('Please provide celldm(1) for a cell specified in units of alat')
        cell = np.array(cell) * alat / Bohr
    else:
        raise ValueError('The combination of vectors, ibrav, & units in the cell_parameter block is not valid')
    atoms.cell = cell
    return


print_call_end = '\n'


def indented_print(text: str = '', indent: int = 0, sep: str = ' ', end: str = '\n',
                   flush: bool = False):
    global print_call_end
    for substring in text.split('\n'):
        if print_call_end == '\n':
            print(' ' * indent + substring, sep=sep, end=end, flush=flush)
        else:
            print(substring, sep=sep, end=end, flush=flush)
    print_call_end = end


def write_wannier_hr_file(fname: Path, ham: np.ndarray, rvect: List[List[int]], weights: List[int]) -> None:

    nrpts = len(rvect)
    num_wann = np.size(ham, -1)
    expected_shape = (nrpts, num_wann, num_wann)
    if ham.shape != expected_shape:
        raise ValueError(f'ham has shape {ham.shape} which does not match the expected shape {expected_shape}')

    flines = [f' Written on {datetime.now().isoformat(timespec="seconds")}']
    flines.append(f'{num_wann:12d}')
    flines.append(f'{nrpts:12d}')

    ints_per_line = 15
    for pos in range(0, len(weights), ints_per_line):
        flines.append(''.join([f'{x:5d}' for x in weights[pos:pos + ints_per_line]]))

    for r, ham_block in zip(rvect, ham):
        flines += [f'{r[0]:5d}{r[1]:5d}{r[2]:5d}{j+1:5d}{i+1:5d}{val.real:12.6f}{val.imag:12.6f}' for i,
                   row in enumerate(ham_block) for j, val in enumerate(row)]

    # Make sure the parent directory exists
    fname.parent.mkdir(exist_ok=True, parents=True)

    # Write the Hamiltonian to file
    with open(fname, 'w') as fd:
        fd.write('\n'.join(flines))


def read_wannier_hr_file(fname: Path) -> Tuple[np.ndarray, np.ndarray, List[int], int]:
    """
    Reads in a hr file, but does not reshape the hamiltonian (because we want to reshape different Hamiltonians
    differently)

    Returns a tuple containing...
        - the hamiltonian
        - the r-vectors
        - the list of weights
        - the number of wannier functions

    """

    with open(fname, 'r') as fd:
        lines = fd.readlines()

    if 'written on' in lines[0].lower():
        pass
    elif 'xml version' in lines[0] or fname == 'hamiltonian_emp.dat':
        raise ValueError(f'The format of {fname} is no longer supported')
    else:
        raise ValueError(f'The format of {fname} is not recognized')

    # Read in the number of r-points and the number of Wannier functions
    nrpts = int(lines[2].split()[0])
    single_R = (nrpts == 1)

    if not single_R:
        num_wann = int(lines[1].split()[0])

    lines_to_skip = 3 + nrpts // 15
    if nrpts % 15 > 0:
        lines_to_skip += 1

    # Read in the weights
    weights = [int(x) for line in lines[3:lines_to_skip] for x in line.split()]

    # Read in the hamiltonian and the unique r-vectors
    hr: List[complex] = []
    rvect: List[List[int]] = []
    for i, line in enumerate(lines[lines_to_skip:]):
        hr.append(float(line.split()[5]) + 1j * float(line.split()[6]))
        if not single_R and i % num_wann**2 == 0:
            rvect.append([int(x) for x in line.split()[0:3]])

    # Convert hr and rvect to numpy arrays
    hr_np = np.array(hr, dtype=complex)
    if single_R:
        rvect_np = np.array([[0, 0, 0]])
    else:
        rvect_np = np.array(rvect, dtype=int)

    return hr_np, rvect_np, weights, nrpts


def read_wannier_u_file(fname: Path) -> Tuple[npt.NDArray[np.complex_], npt.NDArray[np.float_], int]:

    with open(fname, 'r') as fd:
        lines = fd.readlines()

    nk, m, n = [int(x) for x in lines[1].split()]

    kpts = np.empty((nk, 3), dtype=float)
    umat = np.empty((nk, m, n), dtype=complex)

    for i, line in enumerate(lines[3:]):
        ik = i // (2 + m * n)
        if i % (2 + m * n) != 0:
            continue
        kpts[ik, :] = line.split()
        umat[ik, :, :] = np.reshape([complex(*[float(x) for x in line.split()])
                                     for line in lines[i + 4:i + 4 + m * n]], (m, n))

    return umat, kpts, nk


def write_wannier_u_file(fname: Path, umat: npt.NDArray[np.complex_], kpts: npt.NDArray[np.float_]):

    flines = [f' Written on {datetime.now().isoformat(timespec="seconds")}']
    flines.append(''.join([f'{x:12d}' for x in umat.shape]))

    for kpt, umatk in zip(kpts, umat):
        flines.append('')
        flines.append(''.join([f'{k:15.10f}' for k in kpt]))
        flines += [f'{c.real:15.10f}{c.imag:15.10f}' for c in umatk.flatten()]

    with open(fname, 'w') as fd:
        fd.write('\n'.join(flines))


def read_wannier_centers_file(fname: Path):

    with open(fname, 'r') as fd:
        lines = fd.readlines()

    centers = []
    symbols = []
    positions = []
    for line in lines[2:]:
        if line.startswith('X    '):
            centers.append([float(x) for x in line.split()[1:]])
        else:
            symbols.append(line.split()[0])
            positions.append([float(x) for x in line.split()[1:]])
    return centers, Atoms(symbols=symbols, positions=positions, pbc=True)


def write_wannier_centers_file(fname: Path, centers: List[List[float]], atoms: Atoms):
    length = len(centers) + len(atoms)

    # Add the header
    flines = [f'{length:6d}',
              f' Wannier centers, written by koopmans on {datetime.now().isoformat(timespec="seconds")}']

    # Add the centers
    for center in centers:
        flines.append('X    ' + ''.join([f'{x:16.8f}' for x in center]))

    # Add the atoms
    for atom in atoms:
        flines.append(f'{atom.symbol: <5}' + ''.join([f'{x:16.8f}' for x in atom.position]))

    # Write to file
    with open(fname, 'w') as fd:
        fd.write('\n'.join(flines))<|MERGE_RESOLUTION|>--- conflicted
+++ resolved
@@ -8,16 +8,9 @@
 """
 
 import json
-<<<<<<< HEAD
-import sys
-from datetime import datetime
-from pathlib import Path
-from typing import IO, Any, AnyStr, Dict, List, Tuple, Union
-=======
 from datetime import datetime
 from pathlib import Path
 from typing import IO, Any, Dict, List, Tuple, Union
->>>>>>> 03ee14f1
 
 import numpy as np
 import numpy.typing as npt
