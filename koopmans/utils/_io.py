"""

Generic I/O functions that koopmans.calculators and koopmans.workflows can import non-cyclically

Written by Edward Linscott Jan 2020
Moved into utils Sep 2021

"""

from datetime import datetime
import json
import numpy as np
import numpy.typing as npt
from typing import List, Union, Tuple
from pathlib import Path
from ase.atoms import Atoms
from ase.dft.kpoints import bandpath, BandPath
from ase.io.espresso.utils import label_to_symbol, label_to_tag
from ase.calculators.calculator import Calculator


def parse_dict(dct: dict) -> dict:
    '''

    Reads in a dict, formatting the values appropriately if they are not already

    '''
    settings = {}
    for k, v in dct.items():
        # Deal with bools separately since JSON strictly only will interpret
        # 'false' as False, while 'False' will be left as a string and
        # any statement to the effect of 'if param' will evaluate to True if
        # param = 'False'
        if isinstance(v, str) and v.lower() in ['f', 'false']:
            settings[k] = False
        elif isinstance(v, str) and v.lower() in ['t', 'true']:
            settings[k] = True
        else:
            try:
                settings[k] = json.loads(v)
            except (TypeError, json.decoder.JSONDecodeError) as e:
                settings[k] = v
    return settings


def construct_cell_parameters_block(atoms: Atoms) -> dict:
    return {'vectors': [list(row) for row in atoms.cell[:]], 'units': 'angstrom'}


def construct_atomic_positions_block(atoms: Atoms) -> dict:
    labels = atoms.get_chemical_symbols()
    positions = atoms.get_scaled_positions()
    return {'positions': list([label] + [x for x in pos] for label, pos in zip(labels, positions)), 'units': 'crystal'}


def construct_atomic_species_block(atoms: Atoms) -> dict:
    labels = atoms.get_chemical_symbols()
    masses = atoms.get_masses()
    pseudopotentials = ['Si_ONCV_PBE-1.2.upf', 'Si_ONCV_PBE-1.2.upf']
    return {'species': list([label] + [m] + [pp] for label, m, pp in zip(labels, masses, pseudopotentials))}


def write_alpha_file(directory: Path, alphas: List[float], filling: List[bool]):
    a_filled = [a for a, f in zip(alphas, filling) if f]
    a_empty = [a for a, f in zip(alphas, filling) if not f]
    for alphas, suffix in zip([a_filled, a_empty], ['', '_empty']):
        with open(directory / f'file_alpharef{suffix}.txt', 'w') as fd:
            fd.write('{}\n'.format(len(alphas)))
            fd.writelines(['{} {} 1.0\n'.format(i + 1, a)
                           for i, a in enumerate(alphas)])


def read_alpha_file(directory: Path) -> List[float]:
    alphas: List[float] = []
    for suffix in ['', '_empty']:
        fname = directory / f'file_alpharef{suffix}.txt'
        if not fname.is_file():
            break
        with open(fname, 'r') as fd:
            flines = fd.readlines()
            n_orbs = int(flines[0])
            alphas += [float(line.split()[1]) for line in flines[1:n_orbs + 1]]
    return alphas


def read_kpoints_block(calc: Calculator, dct: dict):
    for k, v in dct.items():
        if k in ['gamma_only', 'kgrid', 'koffset', 'kpath', 'kpath_density']:
            calc.parameters[k] = v
        else:
            raise KeyError(f'Unrecognised option "{k}" provided in the k_points block')
    return


<<<<<<< HEAD
def read_kpath(calc: Calculator, kpath: Union[str, List[Tuple[float, float, float, int]]]):
    calc.atoms.cell.pbc = True
    if isinstance(kpath, str):
        # Interpret kpath as a string of points in the BZ
        npoints = 10 * len(kpath) - 9 - 29 * kpath.count(',')
        calc.parameters['kpath'] = bandpath(kpath, calc.atoms.cell, npoints=npoints)
    else:
        # Interpret bandpath as using PW syntax (https://www.quantum-espresso.org/Doc/INPUT_PW.html#idm1290)
        kpts: List[bandpath] = []
        for k1, k2 in zip(kpath[:-1], kpath[1:]):
            # Remove the weights, storing the weight of k1
            npoints = k1[-1]
            # Interpolate the bandpath
            kpts += bandpath([k1[:-1], k2[:-1]], calc.atoms.cell, npoints + 1).kpts[:-1].tolist()
        # Don't forget about the final kpoint
        kpts.append(k2[:-1])
        if len(kpts) != sum([k[-1] for k in kpath[:-1]]) + 1:
            raise AssertionError(
                'Did not get the expected number of kpoints; this suggests there is a bug in the code')
        calc.parameters['kpath'] = BandPath(calc.atoms.cell, kpts)


=======
>>>>>>> 8ce01124
def read_atomic_species(calc: Calculator, dct: dict):
    calc.parameters['pseudopotentials'] = {l[0]: l[2] for l in dct['species']}


def read_atomic_positions(calc: Calculator, dct: dict):

    pos_array = np.array(dct['positions'])
    symbols = [label_to_symbol(p) for p in pos_array[:, 0]]
    tags = [label_to_tag(p) for p in pos_array[:, 0]]
    positions = np.array(pos_array[:, 1:], dtype=float)

    scale_positions = False
    units = dct.get('units', 'angstrom').lower()
    if units == 'angstrom':
        pass
    elif units == 'crystal':
        scale_positions = True
    else:
        raise NotImplementedError(
            f'atomic_positions units = {units} is not yet implemented')

    if not calc.atoms.cell:
        raise ValueError('io.read_atomic_positions() must be called after io.read_cell_parameters()')

    if scale_positions:
        calc.atoms = Atoms(symbols, scaled_positions=positions, calculator=calc, cell=calc.atoms.cell)
    else:
        calc.atoms = Atoms(symbols, positions=positions, calculator=calc, cell=calc.atoms.cell)
    calc.atoms.set_tags(tags)


def read_cell_parameters(calc: Calculator, dct: dict):
    cell = dct.get('vectors', None)
    units = dct.get('units', None)
    if cell is None and units in [None, 'alat']:
        if 'ibrav' not in calc.parameters:
            raise KeyError('Cell has not been defined. Please specify either "ibrav" and related "celldm"s) '
                           ' or a "cell_parameters" block in "setup"')
    elif cell is not None and units == 'angstrom':
        pass

    else:
        raise NotImplementedError('the combination of vectors, ibrav, & units '
                                  'in the cell_parameter block cannot be read (may not yet be '
                                  'implemented)')
    return cell


print_call_end = '\n'


def indented_print(text: str = '', indent: int = 0, **kwargs):
    global print_call_end
    for substring in text.split('\n'):
        if print_call_end == '\n':
            print(' ' * indent + substring, **kwargs)
        else:
            print(substring, **kwargs)
    print_call_end = kwargs.get('end', '\n')


def write_wannier_hr_file(fname: Path, ham: np.ndarray, rvect: List[List[int]], weights: List[int]) -> None:

    nrpts = len(rvect)
    num_wann = np.size(ham, -1)
    expected_shape = (nrpts, num_wann, num_wann)
    if ham.shape != expected_shape:
        raise ValueError(f'ham has shape {ham.shape} which does not match the expected shape {expected_shape}')

    flines = [f' Written on {datetime.now().isoformat(timespec="seconds")}']
    flines.append(f'{num_wann:12d}')
    flines.append(f'{nrpts:12d}')

    ints_per_line = 15
    for pos in range(0, len(weights), ints_per_line):
        flines.append(''.join([f'{x:5d}' for x in weights[pos:pos + ints_per_line]]))

    for r, ham_block in zip(rvect, ham):
        flines += [f'{r[0]:5d}{r[1]:5d}{r[2]:5d}{j+1:5d}{i+1:5d}{val.real:12.6f}{val.imag:12.6f}' for i,
                   row in enumerate(ham_block) for j, val in enumerate(row)]

    # Make sure the parent directory exists
    fname.parent.mkdir(exist_ok=True, parents=True)

    # Write the Hamiltonian to file
    with open(fname, 'w') as fd:
        fd.write('\n'.join(flines))


def read_wannier_hr_file(fname: Path) -> Tuple[np.ndarray, np.ndarray, List[int], int]:
    """
    Reads in a hr file, but does not reshape the hamiltonian (because we want to reshape different Hamiltonians
    differently)
    """

    with open(fname, 'r') as fd:
        lines = fd.readlines()

    if 'written on' in lines[0].lower():
        pass
    elif 'xml version' in lines[0] or fname == 'hamiltonian_emp.dat':
        raise ValueError(f'The format of {fname} is no longer supported')
    else:
        raise ValueError(f'The format of {fname} is not recognised')

    # Read in the number of r-points and the number of Wannier functions
    nrpts = int(lines[2].split()[0])
    single_R = (nrpts == 1)

    if not single_R:
        num_wann = int(lines[1].split()[0])

    lines_to_skip = 3 + nrpts // 15
    if nrpts % 15 > 0:
        lines_to_skip += 1

    # Read in the weights
    weights = [int(x) for line in lines[3:lines_to_skip] for x in line.split()]

    # Read in the hamiltonian and the unique r-vectors
    hr: List[complex] = []
    rvect: List[List[int]] = []
    for i, line in enumerate(lines[lines_to_skip:]):
        hr.append(float(line.split()[5]) + 1j * float(line.split()[6]))
        if not single_R and i % num_wann**2 == 0:
            rvect.append([int(x) for x in line.split()[0:3]])

    # Convert hr and rvect to numpy arrays
    hr_np = np.array(hr, dtype=complex)
    if single_R:
        rvect_np = np.array([[0, 0, 0]])
    else:
        rvect_np = np.array(rvect, dtype=int)

    return hr_np, rvect_np, weights, nrpts


def read_wannier_u_file(fname: Path) -> Tuple[npt.NDArray[np.complex_], npt.NDArray[np.float_], int]:

    with open(fname, 'r') as fd:
        lines = fd.readlines()

    nk, m, n = [int(x) for x in lines[1].split()]

    kpts = np.empty((nk, 3), dtype=float)
    umat = np.empty((nk, m, n), dtype=complex)

    for i, line in enumerate(lines[3:]):
        ik = i // (2 + m * n)
        if i % (2 + m * n) != 0:
            continue
        kpts[ik, :] = line.split()
        umat[ik, :, :] = np.reshape([complex(*[float(x) for x in line.split()])
                                    for line in lines[i + 4:i + 4 + m * n]], (m, n))

    return umat, kpts, nk


def write_wannier_u_file(fname: Path, umat: npt.NDArray[np.complex_], kpts: npt.NDArray[np.float_]):

    flines = [f' Written on {datetime.now().isoformat(timespec="seconds")}']
    flines.append(''.join([f'{x:12d}' for x in umat.shape]))

    for kpt, umatk in zip(kpts, umat):
        flines.append('')
        flines.append(''.join([f'{k:15.10f}' for k in kpt]))
        flines += [f'{c.real:15.10f}{c.imag:15.10f}' for c in umatk.flatten()]

    with open(fname, 'w') as fd:
        fd.write('\n'.join(flines))


def read_wannier_centres_file(fname: Path):

    with open(fname, 'r') as fd:
        lines = fd.readlines()

    centres = []
    symbols = []
    positions = []
    for line in lines[2:]:
        if line.startswith('X    '):
            centres.append([float(x) for x in line.split()[1:]])
        else:
            symbols.append(line.split()[0])
            positions.append([float(x) for x in line.split()[1:]])
    return centres, Atoms(symbols=symbols, positions=positions)


def write_wannier_centres_file(fname: Path, centres: List[List[float]], atoms: Atoms):
    length = len(centres) + len(atoms)

    # Add the header
    flines = [f'{length:6d}',
              f' Wannier centres, written by koopmans on {datetime.now().isoformat(timespec="seconds")}']

    # Add the centres
    for centre in centres:
        flines.append('X    ' + ''.join([f'{x:16.8f}' for x in centre]))

    # Add the atoms
    for atom in atoms:
        flines.append(f'{atom.symbol: <5}' + ''.join([f'{x:16.8f}' for x in atom.position]))

    # Write to file
    with open(fname, 'w') as fd:
        fd.write('\n'.join(flines))<|MERGE_RESOLUTION|>--- conflicted
+++ resolved
@@ -92,31 +92,6 @@
     return
 
 
-<<<<<<< HEAD
-def read_kpath(calc: Calculator, kpath: Union[str, List[Tuple[float, float, float, int]]]):
-    calc.atoms.cell.pbc = True
-    if isinstance(kpath, str):
-        # Interpret kpath as a string of points in the BZ
-        npoints = 10 * len(kpath) - 9 - 29 * kpath.count(',')
-        calc.parameters['kpath'] = bandpath(kpath, calc.atoms.cell, npoints=npoints)
-    else:
-        # Interpret bandpath as using PW syntax (https://www.quantum-espresso.org/Doc/INPUT_PW.html#idm1290)
-        kpts: List[bandpath] = []
-        for k1, k2 in zip(kpath[:-1], kpath[1:]):
-            # Remove the weights, storing the weight of k1
-            npoints = k1[-1]
-            # Interpolate the bandpath
-            kpts += bandpath([k1[:-1], k2[:-1]], calc.atoms.cell, npoints + 1).kpts[:-1].tolist()
-        # Don't forget about the final kpoint
-        kpts.append(k2[:-1])
-        if len(kpts) != sum([k[-1] for k in kpath[:-1]]) + 1:
-            raise AssertionError(
-                'Did not get the expected number of kpoints; this suggests there is a bug in the code')
-        calc.parameters['kpath'] = BandPath(calc.atoms.cell, kpts)
-
-
-=======
->>>>>>> 8ce01124
 def read_atomic_species(calc: Calculator, dct: dict):
     calc.parameters['pseudopotentials'] = {l[0]: l[2] for l in dct['species']}
 
