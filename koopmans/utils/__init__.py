--- conflicted
+++ resolved
@@ -10,21 +10,12 @@
 from ._io import (construct_atomic_positions_block,
                   construct_atomic_species_block,
                   construct_cell_parameters_block, indented_print, parse_dict,
-<<<<<<< HEAD
-                  read_alpha_file, read_atomic_positions, read_atomic_species,
-                  read_cell_parameters, read_kpoints_block,
-=======
                   read_alpha_file, read_atomic_positions, read_cell_parameters,
->>>>>>> 03ee14f1
                   read_wannier_centers_file, read_wannier_hr_file,
                   read_wannier_u_file, write_alpha_file,
                   write_wannier_centers_file, write_wannier_hr_file,
                   write_wannier_u_file)
-<<<<<<< HEAD
-from ._misc import convert_kpath_str_to_bandpath, flatten, kpath_to_dict
-=======
 from ._misc import flatten, update_nested_dict
->>>>>>> 03ee14f1
 from ._os import chdir, find_executable, set_env, symlink, system_call
 from ._units import units
 from ._warnings import CalculatorNotConvergedWarning, warn