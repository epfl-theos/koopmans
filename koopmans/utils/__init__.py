'''

utils module for koopmans

Written by Edward Linscott May 2020

'''

from ._io import parse_dict, indented_print, construct_cell_parameters_block, \
    construct_atomic_positions_block, construct_atomic_species_block, write_alpha_file, \
    read_alpha_file, read_atomic_species, read_atomic_positions, read_cell_parameters, \
<<<<<<< HEAD
    read_kpoints_block, read_hr_file, write_hr_file
=======
    read_kpoints_block, read_wannier_hr_file, write_wannier_hr_file, read_wannier_u_file, \
    write_wannier_u_file, read_wannier_centres_file, write_wannier_centres_file
from ._misc import list_to_formatted_str, convert_kpath_str_to_bandpath
>>>>>>> 8ce01124
from ._os import chdir, system_call, find_executable, symlink
from ._units import units
from ._warnings import warn<|MERGE_RESOLUTION|>--- conflicted
+++ resolved
@@ -9,13 +9,9 @@
 from ._io import parse_dict, indented_print, construct_cell_parameters_block, \
     construct_atomic_positions_block, construct_atomic_species_block, write_alpha_file, \
     read_alpha_file, read_atomic_species, read_atomic_positions, read_cell_parameters, \
-<<<<<<< HEAD
-    read_kpoints_block, read_hr_file, write_hr_file
-=======
     read_kpoints_block, read_wannier_hr_file, write_wannier_hr_file, read_wannier_u_file, \
     write_wannier_u_file, read_wannier_centres_file, write_wannier_centres_file
 from ._misc import list_to_formatted_str, convert_kpath_str_to_bandpath
->>>>>>> 8ce01124
 from ._os import chdir, system_call, find_executable, symlink
 from ._units import units
 from ._warnings import warn