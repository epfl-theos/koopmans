import json
import os
from abc import ABC
from pathlib import Path
from typing import List, Union

import numpy as np

from ase.atoms import Atoms
from koopmans import projections, utils
from koopmans.calculators import (Calc, EnvironCalculator,
                                  KoopmansCPCalculator, KoopmansHamCalculator,
<<<<<<< HEAD
                                  KoopmansScreenCalculator, ProjwfcCalculator,
                                  PW2WannierCalculator, PWCalculator,
                                  UnfoldAndInterpolateCalculator,
=======
                                  KoopmansScreenCalculator, PhCalculator,
                                  ProjwfcCalculator, PW2WannierCalculator,
                                  PWCalculator, UnfoldAndInterpolateCalculator,
>>>>>>> 03ee14f1
                                  Wann2KCCalculator, Wann2KCPCalculator,
                                  Wannier90Calculator)
from koopmans.io import read_kwf as read_encoded_json
from koopmans.workflows import KoopmansDSCFWorkflow, WannierizeWorkflow

from ._utils import benchmark_filename, metadata_filename


def write_mock_file(filename: Union[Path, str], written_by: str):
    filename = Path(filename)
    with utils.chdir(filename.parent):
        with open(filename.name, 'w') as fd:
            json.dump({'filename': filename.name,
                       'written_to': str(filename.parent),
                       'written_by': written_by}, fd)


class MockCalc:
    atoms: Atoms
    prefix: str
    ext_in: str
    ext_out: str

    def _calculate(self):
        # Write the input file
        self.write_input(self.atoms)

        with utils.chdir(self.directory):
            # By moving into the directory where the calculation was run, we ensure when we read in the settings that
            # paths are interpreted relative to this particular working directory
            with open(benchmark_filename(self), 'r') as fd:
                calc = read_encoded_json(fd)

        # Compare the settings
        for key in set(list(self.parameters.keys()) + list(calc.parameters.keys())):
            if key not in self.parameters:
                raise ValueError(f'Error in {self.prefix}: {key} is in benchmark but not in test')
            elif key not in calc.parameters:
                raise ValueError(f'Error in {self.prefix}: {key} is in test but not in benchmark')
            else:
                val = self.parameters[key]
                ref_val = calc.parameters[key]

                if isinstance(val, np.ndarray):
                    val = val.tolist()

                if isinstance(ref_val, np.ndarray):
                    ref_val = ref_val.tolist()

                if val != ref_val:
                    raise ValueError(f'Error in {self.prefix}: {key} differs ({val} != {ref_val})')

        # Compare the atoms and the cell
        # TODO
        assert all(calc.atoms.pbc == self.atoms.pbc)

        # Check that the right files exist
        # TODO

        # Copy over the results
        self.results = calc.results

        # Create dummy output files
        main_output_file = Path(f'{self.directory}/{self.prefix}{self.ext_out}')
        if main_output_file.is_file():
            # If this input file exists already, this means that in a real calculation it is skipped with from_scratch,
            # so we won't generate any input files
            pass
        else:
            with open(metadata_filename(self), 'r') as fd:
                metadata = json.load(fd)
            for path_str in metadata['output_files']:
                path = Path(path_str)
                directory = (self.directory / path.parent).resolve()
                filename = path.name

                with utils.chdir(directory):
                    # Create this (nested) directory if it does not exist and...
                    with open(filename, 'w') as f:
                        # ... write the file
                        json.dump({'filename': filename,
                                   'written_to': os.path.relpath(path, self.directory),
                                   'written_by': f'{self.directory / self.prefix}'}, f)

    def is_complete(self):
        return (self.directory / f'{self.prefix}{self.ext_out}').is_file()

    def check_code_is_installed(self):
        try:
            super().check_code_is_installed()
        except OSError as e:
            # The only valid error to encounter is that the code in question is not installed
            assert str(e) == f'{self.command.executable} is not installed'
        return

    def read_results(self) -> None:
        raise AssertionError('A MockCalc should not attempt to read results')


class MockKoopmansCPCalculator(MockCalc, KoopmansCPCalculator):
    # Monkeypatched KoopmansCPCalculator class which never actually calls kcp.x
    pass


class MockEnvironCalculator(MockCalc, EnvironCalculator):
    # Monkeypatched EnvironCalculator class which never actually calls pw.x
    pass


class MockPhCalculator(MockCalc, PhCalculator):
    # Monkeypatched PhCalculator class which never actually calls ph.x
    def generate_band_structure(self):
        pass


class MockPWCalculator(MockCalc, PWCalculator):
    # Monkeypatched PWCalculator class which never actually calls pw.x
    def generate_band_structure(self):
        pass


class MockWannier90Calculator(MockCalc, Wannier90Calculator):
    # Monkeypatched Wannier90Calculator class which never actually calls wannier90.x
    pass


class MockPW2WannierCalculator(MockCalc, PW2WannierCalculator):
    # Monkeypatched PW2WannierCalculator class which never actually calls pw2wannier90.x
    pass


class MockWann2KCPCalculator(MockCalc, Wann2KCPCalculator):
    # Monkeypatched Wann2KCPCalculator class which never actually calls wann2kcp.x
    pass


class MockUnfoldAndInterpolateCalculator(MockCalc, UnfoldAndInterpolateCalculator):
    def write_results(self, *args, **kwargs):
        # Do nothing when it goes to write out the results (because this relies on self.bg, among others)
        return


class MockWann2KCCalculator(MockCalc, Wann2KCCalculator):
    pass


class MockKoopmansScreenCalculator(MockCalc, KoopmansScreenCalculator):
    pass


class MockKoopmansHamCalculator(MockCalc, KoopmansHamCalculator):
    def generate_band_structure(self):
        pass


class MockProjwfcCalculator(MockCalc, ProjwfcCalculator):
    def generate_dos(self):
        return


class MockWorkflow:

    calculations: List[Calc]

    def __init__(self, *args, **kwargs):
        super().__init__(*args, **kwargs)
        self.parameters.from_scratch = True

    def load_old_calculator(self, calc: Calc) -> bool:
        # Load old calculators by looking through the workflow's list of previous calculations
        # (During the test suite, the only scenario where we want to reload an old calculation will arise
        # because we did it earlier in the same workflow)

        # Load the dummy output file
        calc_fname = calc.directory / f'{calc.prefix}{calc.ext_out}'
        with open(calc_fname, 'r') as fd:
            output_file_info = json.load(fd)

        # Find out the calculation that generated the output file
        written_by = Path(output_file_info['written_by'])
        directory, prefix = written_by.parent, written_by.name
        matches = [c for c in self.calculations if c.directory == directory and c.prefix == prefix]

        # Copy that calculation into the record of all calculations
        if len(matches) == 1:
            # Fetch the results from the match
            calc.results = matches[0].results
            self.calculations.append(calc)
        elif len(matches) == 0:
            raise ValueError(f'Could not find a calculator matching {calc.directory}/{calc.prefix}')
        else:
            raise ValueError(f'Found multiple calculators for {calc.directory}/{calc.prefix}')

        return calc.is_complete()


class MockKoopmansDSCFWorkflow(MockWorkflow, KoopmansDSCFWorkflow):
    pass


class MockWannierizeWorkflow(MockWorkflow, WannierizeWorkflow):

    @staticmethod
    def _merge_wannier_files(dirs_in: List[Path], dir_out: Path, fname: str):
        for dir_in in dirs_in:
            fname_in = dir_in.resolve() / fname
            assert fname_in.exists()
        write_mock_file(dir_out / fname, 'workflow')

    @staticmethod
    def merge_wannier_hr_files(dirs_in: List[Path], dir_out: Path, prefix: str):
        MockWannierizeWorkflow._merge_wannier_files(dirs_in, dir_out, prefix + '_hr.dat')

    @staticmethod
    def merge_wannier_u_files(dirs_in: List[Path], dir_out: Path, prefix: str):
        MockWannierizeWorkflow._merge_wannier_files(dirs_in, dir_out, prefix + '_u.mat')

    @staticmethod
    def merge_wannier_centres_files(dirs_in: List[Path], dir_out: Path, prefix: str):
        MockWannierizeWorkflow._merge_wannier_files(dirs_in, dir_out, prefix + '_centres.xyz')

    def extend_wannier_u_dis_file(self, block: List[projections.ProjectionBlock], prefix: str = 'wann'):
        raise NotImplementedError()<|MERGE_RESOLUTION|>--- conflicted
+++ resolved
@@ -10,15 +10,9 @@
 from koopmans import projections, utils
 from koopmans.calculators import (Calc, EnvironCalculator,
                                   KoopmansCPCalculator, KoopmansHamCalculator,
-<<<<<<< HEAD
-                                  KoopmansScreenCalculator, ProjwfcCalculator,
-                                  PW2WannierCalculator, PWCalculator,
-                                  UnfoldAndInterpolateCalculator,
-=======
                                   KoopmansScreenCalculator, PhCalculator,
                                   ProjwfcCalculator, PW2WannierCalculator,
                                   PWCalculator, UnfoldAndInterpolateCalculator,
->>>>>>> 03ee14f1
                                   Wann2KCCalculator, Wann2KCPCalculator,
                                   Wannier90Calculator)
 from koopmans.io import read_kwf as read_encoded_json
