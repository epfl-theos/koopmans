[project]
name = "koopmans"
<<<<<<< HEAD
version = "1.0.1"
=======
version = "1.0.0"
>>>>>>> 70ea20c9
description = "Koopmans spectral functional calculations with python and Quantum ESPRESSO"
readme = "README_pypi.rst"
requires-python = ">=3.8"
authors = [
    { name = "Edward Linscott", email = "edward.linscott@epfl.ch" },
    { name = "Riccardo De Gennaro", email = "riccardo.degennaro@epfl.ch" },
    { name = "Nicola Colonna", email = "nicola.colonna@psi.ch" },
]
classifiers = [
    "Intended Audience :: Science/Research",
    "License :: OSI Approved :: GNU General Public License v2 (GPLv2)",
    "Programming Language :: Python :: 3",
    "Programming Language :: Python :: 3.8",
    "Programming Language :: Python :: 3.9",
    "Programming Language :: Python :: 3.10",
    "Topic :: Scientific/Engineering",
    "Topic :: Scientific/Engineering :: Chemistry",
    "Topic :: Scientific/Engineering :: Physics",
]
dependencies = [
    "matplotlib>=3.5.1",
    "scipy>=0.18.1",
    "numpy>=1.21",
    "argparse>=1.1",
    "pandas>=1.0.0",
    "typing>=3.6",
    "pybtex>=0.24",
    "spglib>=1.9",
    "upf-to-json>=0.9.5",
    "ase-koopmans==0.1.4",
    "scikit-learn>=1.0",
    "deepdiff>=5.8.1",
]

[project.urls]
homepage = "https://koopmans-functionals.org/"
repository = "https://github.com/epfl-theos/koopmans"
google-group = "https://groups.google.com/g/koopmans-users"

[project.optional-dependencies]
test = [
    "codecov>=2.0",
    "coverage>=4.4",
    "hypothesis>=6.0.0",
    "pytest>=5.4",
    "pytest-cov>=2.9",
]
docs = [
    "sphinx>=3.0",
    "sphinxcontrib-bibtex>=2.1.4",
    "sphinx_toolbox>=2.5.0",
    "sphinx_rtd_theme>=1.0.0",
    "recommonmark>=0.7.1",
    "numpydoc>=1.4.0",
    "sphinx-pyproject>=0.1.0",
]

[project.scripts]
koopmans = "koopmans.cli.main:main"

[tool.mypy]
ignore_missing_imports = true

[tool.pytest.ini_options]
filterwarnings = [
    "ignore:Could not find 2nd order Makov-Payne energy; applying first order only:UserWarning",
    "ignore:Martyna-Tuckerman corrections not applied for an aperiodic calculation; do this with caution:UserWarning",
    "ignore:Makov-Payne corrections are not being used; do this with caution for periodic systems:UserWarning",
    "ignore:eps_inf missing in input; it will default to 1.0. Proceed with caution for periodic systems:UserWarning",
    "ignore:Some of the pseudopotentials do not have PP_PSWFC blocks, which means a projected DOS calculation is not possible. Skipping...:UserWarning",
    "ignore:Neither a pseudopotential library nor a list of pseudopotentials was provided; defaulting to sg15_v1.2:UserWarning",
    "ignore:The screening parameters for a KI calculation with no empty states will converge instantly; to save computational time set alpha_numsteps == 1:UserWarning",
    "ignore:This system is not cubic and will therefore not have a uniform dielectric tensor. However, the image-correction schemes that are currently implemented assume a uniform dielectric. Proceed with caution:UserWarning",
    'ignore:Small box parameters "nrb" not provided in input:UserWarning',
]
addopts = "--show-capture=no --capture=sys --strict-markers --tb=short -rfEs --basetemp=tests/tmp"
markers = [
    "espresso: tests that check Quantum ESPRESSO",
    "tutorials: tests that run the tutorial exercises",
]<|MERGE_RESOLUTION|>--- conflicted
+++ resolved
@@ -1,10 +1,6 @@
 [project]
 name = "koopmans"
-<<<<<<< HEAD
 version = "1.0.1"
-=======
-version = "1.0.0"
->>>>>>> 70ea20c9
 description = "Koopmans spectral functional calculations with python and Quantum ESPRESSO"
 readme = "README_pypi.rst"
 requires-python = ">=3.8"
